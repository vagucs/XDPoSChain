--- conflicted
+++ resolved
@@ -442,108 +442,56 @@
 			"revisionTime": "2017-07-05T02:17:15Z"
 		},
 		{
-<<<<<<< HEAD
-			"checksumSHA1": "k13cCuMJO7+KhR8ZXx5oUqDKGQA=",
-			"path": "github.com/syndtr/goleveldb/leveldb",
-			"revision": "ae970a0732be3a1f5311da86118d37b9f4bd2a5a",
-			"revisionTime": "2018-05-02T07:23:49Z"
-=======
 			"checksumSHA1": "k6zbR5hiI10hkWtiK91rIY5s5/E=",
 			"path": "github.com/syndtr/goleveldb/leveldb",
 			"revision": "c4c61651e9e37fa117f53c5a906d3b63090d8445",
 			"revisionTime": "2018-07-08T03:05:51Z"
->>>>>>> 225171a4
 		},
 		{
 			"checksumSHA1": "EKIow7XkgNdWvR/982ffIZxKG8Y=",
 			"path": "github.com/syndtr/goleveldb/leveldb/cache",
-<<<<<<< HEAD
-			"revision": "ae970a0732be3a1f5311da86118d37b9f4bd2a5a",
-			"revisionTime": "2018-05-02T07:23:49Z"
-=======
-			"revision": "c4c61651e9e37fa117f53c5a906d3b63090d8445",
-			"revisionTime": "2018-07-08T03:05:51Z"
->>>>>>> 225171a4
+			"revision": "c4c61651e9e37fa117f53c5a906d3b63090d8445",
+			"revisionTime": "2018-07-08T03:05:51Z"
 		},
 		{
 			"checksumSHA1": "5KPgnvCPlR0ysDAqo6jApzRQ3tw=",
 			"path": "github.com/syndtr/goleveldb/leveldb/comparer",
-<<<<<<< HEAD
-			"revision": "ae970a0732be3a1f5311da86118d37b9f4bd2a5a",
-			"revisionTime": "2018-05-02T07:23:49Z"
-=======
-			"revision": "c4c61651e9e37fa117f53c5a906d3b63090d8445",
-			"revisionTime": "2018-07-08T03:05:51Z"
->>>>>>> 225171a4
+			"revision": "c4c61651e9e37fa117f53c5a906d3b63090d8445",
+			"revisionTime": "2018-07-08T03:05:51Z"
 		},
 		{
 			"checksumSHA1": "1DRAxdlWzS4U0xKN/yQ/fdNN7f0=",
 			"path": "github.com/syndtr/goleveldb/leveldb/errors",
-<<<<<<< HEAD
-			"revision": "ae970a0732be3a1f5311da86118d37b9f4bd2a5a",
-			"revisionTime": "2018-05-02T07:23:49Z"
-=======
-			"revision": "c4c61651e9e37fa117f53c5a906d3b63090d8445",
-			"revisionTime": "2018-07-08T03:05:51Z"
->>>>>>> 225171a4
+			"revision": "c4c61651e9e37fa117f53c5a906d3b63090d8445",
+			"revisionTime": "2018-07-08T03:05:51Z"
 		},
 		{
 			"checksumSHA1": "eqKeD6DS7eNCtxVYZEHHRKkyZrw=",
 			"path": "github.com/syndtr/goleveldb/leveldb/filter",
-<<<<<<< HEAD
-			"revision": "ae970a0732be3a1f5311da86118d37b9f4bd2a5a",
-			"revisionTime": "2018-05-02T07:23:49Z"
-=======
-			"revision": "c4c61651e9e37fa117f53c5a906d3b63090d8445",
-			"revisionTime": "2018-07-08T03:05:51Z"
->>>>>>> 225171a4
+			"revision": "c4c61651e9e37fa117f53c5a906d3b63090d8445",
+			"revisionTime": "2018-07-08T03:05:51Z"
 		},
 		{
 			"checksumSHA1": "weSsccMav4BCerDpSLzh3mMxAYo=",
 			"path": "github.com/syndtr/goleveldb/leveldb/iterator",
-<<<<<<< HEAD
-			"revision": "ae970a0732be3a1f5311da86118d37b9f4bd2a5a",
-			"revisionTime": "2018-05-02T07:23:49Z"
-=======
-			"revision": "c4c61651e9e37fa117f53c5a906d3b63090d8445",
-			"revisionTime": "2018-07-08T03:05:51Z"
->>>>>>> 225171a4
+			"revision": "c4c61651e9e37fa117f53c5a906d3b63090d8445",
+			"revisionTime": "2018-07-08T03:05:51Z"
 		},
 		{
 			"checksumSHA1": "gJY7bRpELtO0PJpZXgPQ2BYFJ88=",
 			"path": "github.com/syndtr/goleveldb/leveldb/journal",
-<<<<<<< HEAD
-			"revision": "ae970a0732be3a1f5311da86118d37b9f4bd2a5a",
-			"revisionTime": "2018-05-02T07:23:49Z"
-=======
-			"revision": "c4c61651e9e37fa117f53c5a906d3b63090d8445",
-			"revisionTime": "2018-07-08T03:05:51Z"
->>>>>>> 225171a4
+			"revision": "c4c61651e9e37fa117f53c5a906d3b63090d8445",
+			"revisionTime": "2018-07-08T03:05:51Z"
 		},
 		{
 			"checksumSHA1": "MtYY1b2234y/MlS+djL8tXVAcQs=",
 			"path": "github.com/syndtr/goleveldb/leveldb/memdb",
-<<<<<<< HEAD
-			"revision": "ae970a0732be3a1f5311da86118d37b9f4bd2a5a",
-			"revisionTime": "2018-05-02T07:23:49Z"
-=======
-			"revision": "c4c61651e9e37fa117f53c5a906d3b63090d8445",
-			"revisionTime": "2018-07-08T03:05:51Z"
->>>>>>> 225171a4
+			"revision": "c4c61651e9e37fa117f53c5a906d3b63090d8445",
+			"revisionTime": "2018-07-08T03:05:51Z"
 		},
 		{
 			"checksumSHA1": "UmQeotV+m8/FduKEfLOhjdp18rs=",
 			"path": "github.com/syndtr/goleveldb/leveldb/opt",
-<<<<<<< HEAD
-			"revision": "ae970a0732be3a1f5311da86118d37b9f4bd2a5a",
-			"revisionTime": "2018-05-02T07:23:49Z"
-		},
-		{
-			"checksumSHA1": "7H3fa12T7WoMAeXq1+qG5O7LD0w=",
-			"path": "github.com/syndtr/goleveldb/leveldb/storage",
-			"revision": "ae970a0732be3a1f5311da86118d37b9f4bd2a5a",
-			"revisionTime": "2018-05-02T07:23:49Z"
-=======
 			"revision": "c4c61651e9e37fa117f53c5a906d3b63090d8445",
 			"revisionTime": "2018-07-08T03:05:51Z"
 		},
@@ -552,26 +500,16 @@
 			"path": "github.com/syndtr/goleveldb/leveldb/storage",
 			"revision": "c4c61651e9e37fa117f53c5a906d3b63090d8445",
 			"revisionTime": "2018-07-08T03:05:51Z"
->>>>>>> 225171a4
 		},
 		{
 			"checksumSHA1": "gWFPMz8OQeul0t54RM66yMTX49g=",
 			"path": "github.com/syndtr/goleveldb/leveldb/table",
-<<<<<<< HEAD
-			"revision": "ae970a0732be3a1f5311da86118d37b9f4bd2a5a",
-			"revisionTime": "2018-05-02T07:23:49Z"
-=======
-			"revision": "c4c61651e9e37fa117f53c5a906d3b63090d8445",
-			"revisionTime": "2018-07-08T03:05:51Z"
->>>>>>> 225171a4
+			"revision": "c4c61651e9e37fa117f53c5a906d3b63090d8445",
+			"revisionTime": "2018-07-08T03:05:51Z"
 		},
 		{
 			"checksumSHA1": "V/Dh7NV0/fy/5jX1KaAjmGcNbzI=",
 			"path": "github.com/syndtr/goleveldb/leveldb/util",
-<<<<<<< HEAD
-			"revision": "ae970a0732be3a1f5311da86118d37b9f4bd2a5a",
-			"revisionTime": "2018-05-02T07:23:49Z"
-=======
 			"revision": "c4c61651e9e37fa117f53c5a906d3b63090d8445",
 			"revisionTime": "2018-07-08T03:05:51Z"
 		},
@@ -676,7 +614,6 @@
 			"path": "github.com/uber/jaeger-lib/metrics",
 			"revision": "a51202d6f4a7e5a219e3841a43614ff7187ae7f1",
 			"revisionTime": "2018-06-15T20:27:29Z"
->>>>>>> 225171a4
 		},
 		{
 			"checksumSHA1": "TT1rac6kpQp2vz24m5yDGUNQ/QQ=",
