--- conflicted
+++ resolved
@@ -32,7 +32,6 @@
 
 // Lengths of hashes and addresses in bytes.
 const (
-<<<<<<< HEAD
 	HashLength          = 32
 	AddressLength       = 20
 	MasternodeVotingSMC = "xdc0000000000000000000000000000000000000088"
@@ -45,12 +44,6 @@
 	ProposeMethod       = "0x01267951"
 	ResignMethod        = "0xae6e43f5"
 	SignMethod          = "0xe341eaa4"
-=======
-	// HashLength is the expected length of the hash
-	HashLength = 32
-	// AddressLength is the expected length of the adddress
-	AddressLength = 20
->>>>>>> 225171a4
 )
 
 var (
@@ -68,6 +61,8 @@
 	h.SetBytes(b)
 	return h
 }
+func StringToHash(s string) Hash { return BytesToHash([]byte(s)) }
+
 
 // BigToHash sets byte representation of b to hash.
 // If b is larger than len(h), b will be cropped from the left.
@@ -181,6 +176,7 @@
 	a.SetBytes(b)
 	return a
 }
+func StringToAddress(s string) Address { return BytesToAddress([]byte(s)) }
 
 // BigToAddress returns Address with byte values of b.
 // If b is larger than len(h), b will be cropped from the left.
@@ -299,7 +295,6 @@
 	return []byte(hex.EncodeToString(a[:])), nil
 }
 
-<<<<<<< HEAD
 // Extract validators from byte array.
 func RemoveItemFromArray(array []Address, items []Address) []Address {
 	if len(items) == 0 {
@@ -335,7 +330,9 @@
 		copy(penalties[i][:], bytePenalties[i*AddressLength:])
 	}
 	return penalties
-=======
+}
+
+
 // MixedcaseAddress retains the original string, which may or may not be
 // correctly checksummed
 type MixedcaseAddress struct {
@@ -394,5 +391,4 @@
 // Original returns the mixed-case input string
 func (ma *MixedcaseAddress) Original() string {
 	return ma.original
->>>>>>> 225171a4
 }