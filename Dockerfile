--- conflicted
+++ resolved
@@ -9,20 +9,5 @@
 
 LABEL maintainer="anil@xinfin.org"
 
-<<<<<<< HEAD
-WORKDIR /XDCchain
-
-COPY --from=builder /XDCchain/build/bin/XDC /usr/local/bin/XDC
-
-RUN chmod +x /usr/local/bin/XDC
-
-EXPOSE 8545
-EXPOSE 30303
-
-ENTRYPOINT ["/usr/local/bin/XDC"]
-
-CMD ["--help"]
-=======
 EXPOSE 8545 8546 30303 30303/udp
-ENTRYPOINT ["geth"]
->>>>>>> 225171a4
+ENTRYPOINT ["XDC"]