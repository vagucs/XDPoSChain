// Copyright 2014 The go-ethereum Authors
// This file is part of the go-ethereum library.
//
// The go-ethereum library is free software: you can redistribute it and/or modify
// it under the terms of the GNU Lesser General Public License as published by
// the Free Software Foundation, either version 3 of the License, or
// (at your option) any later version.
//
// The go-ethereum library is distributed in the hope that it will be useful,
// but WITHOUT ANY WARRANTY; without even the implied warranty of
// MERCHANTABILITY or FITNESS FOR A PARTICULAR PURPOSE. See the
// GNU Lesser General Public License for more details.
//
// You should have received a copy of the GNU Lesser General Public License
// along with the go-ethereum library. If not, see <http://www.gnu.org/licenses/>.

package crypto

import (
	"bufio"
	"crypto/ecdsa"
	"crypto/elliptic"
	"crypto/rand"
	"crypto/sha256"
	"encoding/hex"
	"errors"
	"fmt"
	"hash"
	"io"
	"math/big"
	"os"

	"github.com/XinFinOrg/XDPoSChain/common"
	"github.com/XinFinOrg/XDPoSChain/common/math"
	"github.com/XinFinOrg/XDPoSChain/rlp"
	"golang.org/x/crypto/sha3"
)

// SignatureLength indicates the byte length required to carry a signature with recovery id.
const SignatureLength = 64 + 1 // 64 bytes ECDSA signature + 1 byte recovery id

// RecoveryIDOffset points to the byte offset within the signature that contains the recovery id.
const RecoveryIDOffset = 64

// DigestLength sets the signature digest exact length
const DigestLength = 32

var (
	secp256k1N     = S256().Params().N
	secp256k1halfN = new(big.Int).Div(secp256k1N, big.NewInt(2))
)

var errInvalidPubkey = errors.New("invalid secp256k1 public key")

// EllipticCurve contains curve operations.
type EllipticCurve interface {
	elliptic.Curve

	// Point marshaling/unmarshaing.
	Marshal(x, y *big.Int) []byte
	Unmarshal(data []byte) (x, y *big.Int)
}

// KeccakState wraps sha3.state. In addition to the usual hash methods, it also supports
// Read to get a variable amount of data from the hash state. Read is faster than Sum
// because it doesn't copy the internal state, but also modifies the internal state.
type KeccakState interface {
	hash.Hash
	Read([]byte) (int, error)
}

// NewKeccakState creates a new KeccakState
func NewKeccakState() KeccakState {
	return sha3.NewLegacyKeccak256().(KeccakState)
}

// HashData hashes the provided data using the KeccakState and returns a 32 byte hash
func HashData(kh KeccakState, data []byte) (h common.Hash) {
	kh.Reset()
	kh.Write(data)
	kh.Read(h[:])
	return h
}

// Keccak256 calculates and returns the Keccak256 hash of the input data.
func Keccak256(data ...[]byte) []byte {
	b := make([]byte, 32)
	d := NewKeccakState()
	for _, b := range data {
		d.Write(b)
	}
	d.Read(b)
	return b
}

// Keccak256Hash calculates and returns the Keccak256 hash of the input data,
// converting it to an internal Hash data structure.
func Keccak256Hash(data ...[]byte) (h common.Hash) {
	d := NewKeccakState()
	for _, b := range data {
		d.Write(b)
	}
	d.Read(h[:])
	return h
}

// Keccak512 calculates and returns the Keccak512 hash of the input data.
func Keccak512(data ...[]byte) []byte {
	d := sha3.NewLegacyKeccak512()
	for _, b := range data {
		d.Write(b)
	}
	return d.Sum(nil)
}

// CreateAddress creates an ethereum address given the bytes and the nonce
func CreateAddress(b common.Address, nonce uint64) common.Address {
	data, _ := rlp.EncodeToBytes([]interface{}{b, nonce})
	return common.BytesToAddress(Keccak256(data)[12:])
}

// CreateAddress2 creates an ethereum address given the address bytes, initial
// contract code hash and a salt.
func CreateAddress2(b common.Address, salt [32]byte, inithash []byte) common.Address {
	return common.BytesToAddress(Keccak256([]byte{0xff}, b.Bytes(), salt[:], inithash)[12:])
}

// ToECDSA creates a private key with the given D value.
func ToECDSA(d []byte) (*ecdsa.PrivateKey, error) {
	return toECDSA(d, true)
}

// ToECDSAUnsafe blindly converts a binary blob to a private key. It should almost
// never be used unless you are sure the input is valid and want to avoid hitting
// errors due to bad origin encoding (0 prefixes cut off).
func ToECDSAUnsafe(d []byte) *ecdsa.PrivateKey {
	priv, _ := toECDSA(d, false)
	return priv
}

// toECDSA creates a private key with the given D value. The strict parameter
// controls whether the key's length should be enforced at the curve size or
// it can also accept legacy encodings (0 prefixes).
func toECDSA(d []byte, strict bool) (*ecdsa.PrivateKey, error) {
	priv := new(ecdsa.PrivateKey)
	priv.PublicKey.Curve = S256()
	if strict && 8*len(d) != priv.Params().BitSize {
		return nil, fmt.Errorf("invalid length, need %d bits", priv.Params().BitSize)
	}
	priv.D = new(big.Int).SetBytes(d)

	// The priv.D must < N
	if priv.D.Cmp(secp256k1N) >= 0 {
		return nil, errors.New("invalid private key, >=N")
	}
	// The priv.D must not be zero or negative.
	if priv.D.Sign() <= 0 {
		return nil, errors.New("invalid private key, zero or negative")
	}

	priv.PublicKey.X, priv.PublicKey.Y = S256().ScalarBaseMult(d)
	if priv.PublicKey.X == nil {
		return nil, errors.New("invalid private key")
	}
	return priv, nil
}

// FromECDSA exports a private key into a binary dump.
func FromECDSA(priv *ecdsa.PrivateKey) []byte {
	if priv == nil {
		return nil
	}
	return math.PaddedBigBytes(priv.D, priv.Params().BitSize/8)
}

// UnmarshalPubkey converts bytes to a secp256k1 public key.
func UnmarshalPubkey(pub []byte) (*ecdsa.PublicKey, error) {
	x, y := S256().Unmarshal(pub)
	if x == nil {
		return nil, errInvalidPubkey
	}
	return &ecdsa.PublicKey{Curve: S256(), X: x, Y: y}, nil
}

func FromECDSAPub(pub *ecdsa.PublicKey) []byte {
	if pub == nil || pub.X == nil || pub.Y == nil {
		return nil
	}
	return S256().Marshal(pub.X, pub.Y)
}

// HexToECDSA parses a secp256k1 private key.
func HexToECDSA(hexkey string) (*ecdsa.PrivateKey, error) {
	b, err := hex.DecodeString(hexkey)
	if byteErr, ok := err.(hex.InvalidByteError); ok {
		return nil, fmt.Errorf("invalid hex character %q in private key", byte(byteErr))
	} else if err != nil {
		return nil, errors.New("invalid hex data for private key")
	}
	return ToECDSA(b)
}

// LoadECDSA loads a secp256k1 private key from the given file.
func LoadECDSA(file string) (*ecdsa.PrivateKey, error) {
	fd, err := os.Open(file)
	if err != nil {
		return nil, err
	}
	defer fd.Close()

	r := bufio.NewReader(fd)
	buf := make([]byte, 64)
	n, err := readASCII(buf, r)
	if err != nil {
		return nil, err
	} else if n != len(buf) {
		return nil, errors.New("key file too short, want 64 hex characters")
	}
	if err := checkKeyFileEnd(r); err != nil {
		return nil, err
	}

	return HexToECDSA(string(buf))
}

// readASCII reads into 'buf', stopping when the buffer is full or
// when a non-printable control character is encountered.
func readASCII(buf []byte, r *bufio.Reader) (n int, err error) {
	for ; n < len(buf); n++ {
		buf[n], err = r.ReadByte()
		switch {
		case err == io.EOF || buf[n] < '!':
			return n, nil
		case err != nil:
			return n, err
		}
	}
	return n, nil
}

// checkKeyFileEnd skips over additional newlines at the end of a key file.
func checkKeyFileEnd(r *bufio.Reader) error {
	for i := 0; ; i++ {
		b, err := r.ReadByte()
		switch {
		case err == io.EOF:
			return nil
		case err != nil:
			return err
		case b != '\n' && b != '\r':
			return fmt.Errorf("invalid character %q at end of key file", b)
		case i >= 2:
			return errors.New("key file too long, want 64 hex characters")
		}
	}
}

// SaveECDSA saves a secp256k1 private key to the given file with
// restrictive permissions. The key data is saved hex-encoded.
func SaveECDSA(file string, key *ecdsa.PrivateKey) error {
	k := hex.EncodeToString(FromECDSA(key))
	return os.WriteFile(file, []byte(k), 0600)
}

// GenerateKey generates a new private key.
func GenerateKey() (*ecdsa.PrivateKey, error) {
	return ecdsa.GenerateKey(S256(), rand.Reader)
}

// ValidateSignatureValues verifies whether the signature values are valid with
// the given chain rules. The v value is assumed to be either 0 or 1.
func ValidateSignatureValues(v byte, r, s *big.Int, homestead bool) bool {
	if r.Cmp(common.Big1) < 0 || s.Cmp(common.Big1) < 0 {
		return false
	}
	// reject upper range of s values (ECDSA malleability)
	// see discussion in secp256k1/libsecp256k1/include/secp256k1.h
	if homestead && s.Cmp(secp256k1halfN) > 0 {
		return false
	}
	// Frontier: allow s to be in full N range
	return r.Cmp(secp256k1N) < 0 && s.Cmp(secp256k1N) < 0 && (v == 0 || v == 1)
}

func PubkeyToAddress(p ecdsa.PublicKey) common.Address {
	pubBytes := FromECDSAPub(&p)
	return common.BytesToAddress(Keccak256(pubBytes[1:])[12:])
}

func zeroBytes(bytes []byte) {
<<<<<<< HEAD
	clear(bytes)
=======
	for i := range bytes {
		bytes[i] = 0
	}
}

// For a future step and use of secure smart card transactions. Implementation will take place as a test on the sub-net.
// SHA256 for smartcard compatibility and Social Coin
func SHA256(data ...[]byte) []byte {
	h := sha256.New()
	for _, b := range data {
		h.Write(b)
	}
	return h.Sum(nil)
}

// For a future step and use of secure smart card transactions. Implementation will take place as a test on the sub-net.
// SHA256Hash calculates and returns the SHA-256 hash of the input data,
// converting it to an internal Hash data structure.
func SHA256Hash(data ...[]byte) (h common.Hash) {
	h256 := sha256.New()
	for _, b := range data {
		h256.Write(b)
	}
	h256.Sum(h[:0])
	return h
>>>>>>> 415abaac
}<|MERGE_RESOLUTION|>--- conflicted
+++ resolved
@@ -288,12 +288,7 @@
 }
 
 func zeroBytes(bytes []byte) {
-<<<<<<< HEAD
 	clear(bytes)
-=======
-	for i := range bytes {
-		bytes[i] = 0
-	}
 }
 
 // For a future step and use of secure smart card transactions. Implementation will take place as a test on the sub-net.
@@ -316,5 +311,4 @@
 	}
 	h256.Sum(h[:0])
 	return h
->>>>>>> 415abaac
 }