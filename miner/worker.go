--- conflicted
+++ resolved
@@ -352,13 +352,8 @@
 					acc, _ := types.Sender(w.current.signer, tx)
 					txs[acc] = append(txs[acc], tx)
 				}
-<<<<<<< HEAD
-				feeCapacity := state.GetTRC21FeeCapacityFromState(w.current.state)
+				feeCapacity := state.GetXDC21FeeCapacityFromState(w.current.state)
 				txset, specialTxs := types.NewTransactionsByPriceAndNonce(w.current.signer, txs, nil, feeCapacity)
-=======
-				feeCapacity := state.GetXDC21FeeCapacityFromState(self.current.state)
-				txset, specialTxs := types.NewTransactionsByPriceAndNonce(self.current.signer, txs, nil, feeCapacity)
->>>>>>> 415abaac
 
 				tcount := w.current.tcount
 				w.current.commitTransactions(w.mux, feeCapacity, txset, specialTxs, w.chain, w.coinbase, &w.pendingLogsFeed)
@@ -717,15 +712,9 @@
 		liquidatedTrades, autoRepayTrades, autoTopUpTrades, autoRecallTrades []*lendingstate.LendingTrade
 		lendingFinalizedTradeTransaction                                     *types.Transaction
 	)
-<<<<<<< HEAD
-	feeCapacity := state.GetTRC21FeeCapacityFromStateWithCache(parent.Root(), work.state)
+	feeCapacity := state.GetXDC21FeeCapacityFromStateWithCache(parent.Root(), work.state)
 	if w.config.XDPoS != nil {
 		isEpochSwitchBlock, _, err := w.engine.(*XDPoS.XDPoS).IsEpochSwitch(header)
-=======
-	feeCapacity := state.GetXDC21FeeCapacityFromStateWithCache(parent.Root(), work.state)
-	if self.config.XDPoS != nil {
-		isEpochSwitchBlock, _, err := self.engine.(*XDPoS.XDPoS).IsEpochSwitch(header)
->>>>>>> 415abaac
 		if err != nil {
 			log.Error("[commitNewWork] fail to check if block is epoch switch block when fetching pending transactions", "BlockNum", header.Number, "Hash", header.Hash())
 		}
@@ -1117,11 +1106,7 @@
 			totalFeeUsed = totalFeeUsed.Add(totalFeeUsed, fee)
 		}
 	}
-<<<<<<< HEAD
-	state.UpdateTRC21Fee(w.state, balanceUpdated, totalFeeUsed)
-=======
-	state.UpdateXDC21Fee(env.state, balanceUpdated, totalFeeUsed)
->>>>>>> 415abaac
+	state.UpdateXDC21Fee(w.state, balanceUpdated, totalFeeUsed)
 	// make a copy, the state caches the logs and these logs get "upgraded" from pending to mined
 	// logs by filling in the block hash when the block was mined by the local miner. This can
 	// cause a race condition if a log was "upgraded" before the PendingLogsEvent is processed.
