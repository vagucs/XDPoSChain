// Copyright 2015 The go-ethereum Authors
// This file is part of the go-ethereum library.
//
// The go-ethereum library is free software: you can redistribute it and/or modify
// it under the terms of the GNU Lesser General Public License as published by
// the Free Software Foundation, either version 3 of the License, or
// (at your option) any later version.
//
// The go-ethereum library is distributed in the hope that it will be useful,
// but WITHOUT ANY WARRANTY; without even the implied warranty of
// MERCHANTABILITY or FITNESS FOR A PARTICULAR PURPOSE. See the
// GNU Lesser General Public License for more details.
//
// You should have received a copy of the GNU Lesser General Public License
// along with the go-ethereum library. If not, see <http://www.gnu.org/licenses/>.

package miner

import (
	"bytes"
	"encoding/binary"
	"errors"
	"fmt"
	"math/big"
	"sync"
	"sync/atomic"
	"time"

	"github.com/XinFinOrg/XDPoSChain/XDCx/tradingstate"
	"github.com/XinFinOrg/XDPoSChain/XDCxlending/lendingstate"
	"github.com/XinFinOrg/XDPoSChain/accounts"
	"github.com/XinFinOrg/XDPoSChain/common"
	"github.com/XinFinOrg/XDPoSChain/consensus"
	"github.com/XinFinOrg/XDPoSChain/consensus/XDPoS"
	"github.com/XinFinOrg/XDPoSChain/consensus/misc"
	"github.com/XinFinOrg/XDPoSChain/consensus/misc/eip1559"
	"github.com/XinFinOrg/XDPoSChain/contracts"
	"github.com/XinFinOrg/XDPoSChain/core"
	"github.com/XinFinOrg/XDPoSChain/core/state"
	"github.com/XinFinOrg/XDPoSChain/core/types"
	"github.com/XinFinOrg/XDPoSChain/core/vm"
	"github.com/XinFinOrg/XDPoSChain/ethdb"
	"github.com/XinFinOrg/XDPoSChain/event"
	"github.com/XinFinOrg/XDPoSChain/log"
	"github.com/XinFinOrg/XDPoSChain/params"
	mapset "github.com/deckarep/golang-set"
)

const (
	resultQueueSize  = 10
	miningLogAtDepth = 5

	// txChanSize is the size of channel listening to NewTxsEvent.
	// The number is referenced from the size of tx pool.
	txChanSize = 4096
	// chainHeadChanSize is the size of channel listening to ChainHeadEvent.
	chainHeadChanSize = 10
	// chainSideChanSize is the size of channel listening to ChainSideEvent.
	chainSideChanSize = 10

	txMatchGasLimit = 40000000
)

// Agent can register themself with the worker
type Agent interface {
	Work() chan<- *Work
	SetReturnCh(chan<- *Result)
	Stop()
	Start()
	GetHashRate() int64
}

// Work is the workers current environment and holds
// all of the current state information
type Work struct {
	config *params.ChainConfig
	signer types.Signer

	state        *state.StateDB // apply state changes here
	parentState  *state.StateDB
	tradingState *tradingstate.TradingStateDB
	lendingState *lendingstate.LendingStateDB
	ancestors    mapset.Set // ancestor set (used for checking uncle parent validity)
	family       mapset.Set // family set (used for checking uncle invalidity)
	uncles       mapset.Set // uncle set
	tcount       int        // tx count in cycle

	Block *types.Block // the new block

	header   *types.Header
	txs      []*types.Transaction
	receipts []*types.Receipt

	createdAt time.Time
}

type Result struct {
	Work  *Work
	Block *types.Block
}

// worker is the main object which takes care of applying messages to the new state
type worker struct {
	config *params.ChainConfig
	engine consensus.Engine

	mu sync.Mutex

	// Feeds
	pendingLogsFeed event.Feed

	// update loop
	mux          *event.TypeMux
	txsCh        chan core.NewTxsEvent
	txsSub       event.Subscription
	chainHeadCh  chan core.ChainHeadEvent
	chainHeadSub event.Subscription
	chainSideCh  chan core.ChainSideEvent
	chainSideSub event.Subscription
	resetCh      chan time.Duration // Channel to request timer resets

	wg sync.WaitGroup

	agents map[Agent]struct{}
	recv   chan *Result

	eth     Backend
	chain   *core.BlockChain
	proc    core.Validator
	chainDb ethdb.Database

	coinbase common.Address
	extra    []byte

	snapshotMu       sync.RWMutex // The lock used to protect the block snapshot and state snapshot
	snapshotBlock    *types.Block
	snapshotReceipts types.Receipts
	snapshotState    *state.StateDB

	currentMu sync.Mutex
	current   *Work

	uncleMu        sync.Mutex
	possibleUncles map[common.Hash]*types.Block

	unconfirmed *unconfirmedBlocks // set of locally mined blocks pending canonicalness confirmations

	// atomic status counters
	mining                int32
	atWork                int32
	announceTxs           bool
	lastParentBlockCommit string
}

func newWorker(config *params.ChainConfig, engine consensus.Engine, coinbase common.Address, eth Backend, mux *event.TypeMux, announceTxs bool) *worker {
	worker := &worker{
		config:         config,
		engine:         engine,
		eth:            eth,
		mux:            mux,
		txsCh:          make(chan core.NewTxsEvent, txChanSize),
		chainHeadCh:    make(chan core.ChainHeadEvent, chainHeadChanSize),
		chainSideCh:    make(chan core.ChainSideEvent, chainSideChanSize),
		resetCh:        make(chan time.Duration, 1),
		chainDb:        eth.ChainDb(),
		recv:           make(chan *Result, resultQueueSize),
		chain:          eth.BlockChain(),
		proc:           eth.BlockChain().Validator(),
		possibleUncles: make(map[common.Hash]*types.Block),
		coinbase:       coinbase,
		agents:         make(map[Agent]struct{}),
		unconfirmed:    newUnconfirmedBlocks(eth.BlockChain(), miningLogAtDepth),
		announceTxs:    announceTxs,
	}
	if worker.announceTxs {
		// Subscribe NewTxsEvent for tx pool
		worker.txsSub = eth.TxPool().SubscribeNewTxsEvent(worker.txsCh)
	}
	// Subscribe events for blockchain
	worker.chainHeadSub = eth.BlockChain().SubscribeChainHeadEvent(worker.chainHeadCh)
	worker.chainSideSub = eth.BlockChain().SubscribeChainSideEvent(worker.chainSideCh)
	go worker.update()

	go worker.wait()
	worker.commitNewWork()

	return worker
}

func (w *worker) setEtherbase(addr common.Address) {
	w.mu.Lock()
	defer w.mu.Unlock()
	w.coinbase = addr
}

func (w *worker) setExtra(extra []byte) {
	w.mu.Lock()
	defer w.mu.Unlock()
	w.extra = extra
}

// pending returns the pending state and corresponding block. The returned
// values can be nil in case the pending block is not initialized.
func (w *worker) pending() (*types.Block, *state.StateDB) {
	w.snapshotMu.RLock()
	defer w.snapshotMu.RUnlock()
	if w.snapshotState == nil {
		return nil, nil
	}
	return w.snapshotBlock, w.snapshotState.Copy()
}

// pendingBlock returns pending block. The returned block can be nil in case the
// pending block is not initialized.
func (w *worker) pendingBlock() *types.Block {
	w.snapshotMu.RLock()
	defer w.snapshotMu.RUnlock()
	return w.snapshotBlock
}

// pendingBlockAndReceipts returns pending block and corresponding receipts.
func (w *worker) pendingBlockAndReceipts() (*types.Block, types.Receipts) {
	// return a snapshot to avoid contention on currentMu mutex
	w.snapshotMu.RLock()
	defer w.snapshotMu.RUnlock()
	return w.snapshotBlock, w.snapshotReceipts
}

func (w *worker) start() {
	w.mu.Lock()
	defer w.mu.Unlock()

	atomic.StoreInt32(&w.mining, 1)

	// spin up agents
	for agent := range w.agents {
		agent.Start()
	}
}

func (w *worker) stop() {
	w.wg.Wait()

	w.mu.Lock()
	defer w.mu.Unlock()
	if atomic.LoadInt32(&w.mining) == 1 {
		for agent := range w.agents {
			agent.Stop()
		}
	}
	atomic.StoreInt32(&w.mining, 0)
	atomic.StoreInt32(&w.atWork, 0)
}

func (w *worker) register(agent Agent) {
	w.mu.Lock()
	defer w.mu.Unlock()
	w.agents[agent] = struct{}{}
	agent.SetReturnCh(w.recv)
}

func (w *worker) unregister(agent Agent) {
	w.mu.Lock()
	defer w.mu.Unlock()
	delete(w.agents, agent)
	agent.Stop()
}

func (w *worker) update() {
	if w.announceTxs {
		defer w.txsSub.Unsubscribe()
	}
	defer w.chainHeadSub.Unsubscribe()
	defer w.chainSideSub.Unsubscribe()

	// timeout waiting for v1 inital value
	minePeriod := 2
	MinePeriodCh := w.engine.(*XDPoS.XDPoS).MinePeriodCh
	defer close(MinePeriodCh)
<<<<<<< HEAD
	NewRoundCh := self.engine.(*XDPoS.XDPoS).NewRoundCh
=======
	NewRoundCh := w.engine.(*XDPoS.XDPoS).NewRoundCh
>>>>>>> 69bca27f
	defer close(NewRoundCh)

	timeout := time.NewTimer(time.Duration(minePeriod) * time.Second)
	defer timeout.Stop()
	c := make(chan struct{}, 1)
	defer close(c)
	finish := make(chan struct{})
	defer close(finish)

	go func() {
		for {
			// A real event arrived, process interesting content
			select {
<<<<<<< HEAD
			case d := <-self.resetCh:
=======
			case d := <-w.resetCh:
>>>>>>> 69bca27f
				// Reset the timer to the new duration.
				if !timeout.Stop() {
					// Drain the timer channel if it had already expired.
					select {
					case <-timeout.C:
					default:
					}
				}
				timeout.Reset(d)
			case <-timeout.C:
				c <- struct{}{}
			case <-finish:
				return
			}
		}
	}()
	for {
		// A real event arrived, process interesting content
		select {
		case v := <-MinePeriodCh:
			log.Info("[worker] update wait period", "period", v)
			minePeriod = v
<<<<<<< HEAD
			self.resetCh <- time.Duration(minePeriod) * time.Second
=======
			w.resetCh <- time.Duration(minePeriod) * time.Second
>>>>>>> 69bca27f

		case <-c:
			if atomic.LoadInt32(&w.mining) == 1 {
				w.commitNewWork()
			}
<<<<<<< HEAD
			resetTime := getResetTime(self.chain, minePeriod)
			self.resetCh <- resetTime

		// Handle ChainHeadEvent
		case <-self.chainHeadCh:
			self.commitNewWork()
			resetTime := getResetTime(self.chain, minePeriod)
			self.resetCh <- resetTime

		// Handle new round
		case <-NewRoundCh:
			self.commitNewWork()
			resetTime := getResetTime(self.chain, minePeriod)
			self.resetCh <- resetTime
=======
			resetTime := getResetTime(w.chain, minePeriod)
			w.resetCh <- resetTime

		// Handle ChainHeadEvent
		case <-w.chainHeadCh:
			w.commitNewWork()
			resetTime := getResetTime(w.chain, minePeriod)
			w.resetCh <- resetTime

		// Handle new round
		case <-NewRoundCh:
			w.commitNewWork()
			resetTime := getResetTime(w.chain, minePeriod)
			w.resetCh <- resetTime
>>>>>>> 69bca27f

		// Handle ChainSideEvent
		case <-w.chainSideCh:

		// Handle NewTxsEvent
		case ev := <-w.txsCh:
			// Apply transactions to the pending state if we're not mining.
			//
			// Note all transactions received may not be continuous with transactions
			// already included in the current mining block. These transactions will
			// be automatically eliminated.
			if atomic.LoadInt32(&w.mining) == 0 {
				w.currentMu.Lock()
				txs := make(map[common.Address]types.Transactions)
				for _, tx := range ev.Txs {
					acc, _ := types.Sender(w.current.signer, tx)
					txs[acc] = append(txs[acc], tx)
				}
				feeCapacity := state.GetTRC21FeeCapacityFromState(w.current.state)
				txset, specialTxs := types.NewTransactionsByPriceAndNonce(w.current.signer, txs, nil, feeCapacity)

				tcount := w.current.tcount
				w.current.commitTransactions(w.mux, feeCapacity, txset, specialTxs, w.chain, w.coinbase, &w.pendingLogsFeed)

				// Only update the snapshot if any new transactions were added
				// to the pending block
				if tcount != w.current.tcount {
					w.updateSnapshot()
				}
				w.currentMu.Unlock()
			} else {
				// If we're mining, but nothing is being processed, wake on new transactions
				if w.config.XDPoS != nil && w.config.XDPoS.Period == 0 {
					w.commitNewWork()
				}
			}

		case <-w.chainHeadSub.Err():
			return

		case <-w.chainSideSub.Err():
			return
		}
	}
}

func getResetTime(chain *core.BlockChain, minePeriod int) time.Duration {
	minePeriodDuration := time.Duration(minePeriod) * time.Second
	currentBlockTime := chain.CurrentBlock().Time().Int64()
	nowTime := time.Now().UnixMilli()
	resetTime := time.Duration(currentBlockTime)*time.Second + minePeriodDuration - time.Duration(nowTime)*time.Millisecond
	// in case the current block time is not very accurate
	if resetTime > minePeriodDuration || resetTime <= 0 {
		resetTime = minePeriodDuration
	}
	log.Debug("[update] Miner worker timer reset", "resetMilliseconds", resetTime.Milliseconds(), "minePeriodSec", minePeriod, "currentBlockTimeSec", fmt.Sprintf("%d", currentBlockTime), "currentSystemTimeSec", fmt.Sprintf("%d.%03d", nowTime/1000, nowTime%1000))
	return resetTime
}

<<<<<<< HEAD
func (self *worker) wait() {
=======
func (w *worker) wait() {
>>>>>>> 69bca27f
	for {
		mustCommitNewWork := true
		for result := range w.recv {
			atomic.AddInt32(&w.atWork, -1)

			if result == nil {
				continue
			}
			block := result.Block
			if w.config.XDPoS != nil && block.NumberU64() >= w.config.XDPoS.Epoch && len(block.Validator()) == 0 {
				w.mux.Post(core.NewMinedBlockEvent{Block: block})
				continue
			}
			work := result.Work

			// Different block could share same sealhash, deep copy here to prevent write-write conflict.
			hash := block.Hash()
			receipts := make([]*types.Receipt, len(work.receipts))
			for i, receipt := range work.receipts {
				// add block location fields
				receipt.BlockHash = hash
				receipt.BlockNumber = block.Number()
				receipt.TransactionIndex = uint(i)

				receipts[i] = new(types.Receipt)
				*receipts[i] = *receipt
			}
			// Update the block hash in all logs since it is now available and not when the
			// receipt/log of individual transactions were created.
			for _, log := range work.state.Logs() {
				log.BlockHash = hash
			}
			// Commit block and state to database.
			w.currentMu.Lock()
			stat, err := w.chain.WriteBlockWithState(block, receipts, work.state, work.tradingState, work.lendingState)
			w.currentMu.Unlock()
			if err != nil {
				log.Error("Failed writing block to chain", "err", err)
				continue
			}
			// check if canon block and write transactions
			if stat == core.CanonStatTy {
				// implicit by posting ChainHeadEvent
				mustCommitNewWork = false
			}
			// Broadcast the block and announce chain insertion event
			w.mux.Post(core.NewMinedBlockEvent{Block: block})
			var (
				events []interface{}
				logs   = work.state.Logs()
			)
			events = append(events, core.ChainEvent{Block: block, Hash: block.Hash(), Logs: logs})
			if stat == core.CanonStatTy {
				events = append(events, core.ChainHeadEvent{Block: block})
			}
			if work.config.XDPoS != nil {
				// epoch block
				isEpochSwitchBlock, _, err := w.engine.(*XDPoS.XDPoS).IsEpochSwitch(block.Header())
				if err != nil {
					log.Error("[wait] fail to check if block is epoch switch block when worker waiting", "BlockNum", block.Number(), "Hash", block.Hash())
				}
				if isEpochSwitchBlock {
					core.CheckpointCh <- 1
				}
			}
			w.chain.UpdateBlocksHashCache(block)
			w.chain.PostChainEvents(events, logs)

			// Insert the block into the set of pending ones to wait for confirmations
			w.unconfirmed.Insert(block.NumberU64(), block.Hash())

			if mustCommitNewWork {
				w.commitNewWork()
			}

			if w.config.XDPoS != nil {
				c := w.engine.(*XDPoS.XDPoS)
				err = c.HandleProposedBlock(w.chain, block.Header())
				if err != nil {
					log.Warn("[wait] Unable to handle new proposed block", "err", err, "number", block.Number(), "hash", block.Hash())
				}

				authorized := c.IsAuthorisedAddress(w.chain, block.Header(), w.coinbase)
				if !authorized {
					valid := false
					masternodes := c.GetMasternodes(w.chain, block.Header())
					for _, m := range masternodes {
						if m == w.coinbase {
							valid = true
							break
						}
					}
					if !valid {
						log.Error("Coinbase address not in snapshot signers.")
						return
					}
				}
				// Send tx sign to smart contract blockSigners.
				if block.NumberU64()%common.MergeSignRange == 0 || !w.config.IsTIP2019(block.Number()) {
					if err := contracts.CreateTransactionSign(w.config, w.eth.TxPool(), w.eth.AccountManager(), block, w.chainDb, w.coinbase); err != nil {
						log.Error("Fail to create tx sign for signer", "error", err)
					}
				}
			}
		}
	}
}

// push sends a new work task to currently live miner agents.
func (w *worker) push(work *Work) {
	if atomic.LoadInt32(&w.mining) != 1 {
		return
	}
	for agent := range w.agents {
		atomic.AddInt32(&w.atWork, 1)
		if ch := agent.Work(); ch != nil {
			ch <- work
		}
	}
}

// copyReceipts makes a deep copy of the given receipts.
func copyReceipts(receipts []*types.Receipt) []*types.Receipt {
	result := make([]*types.Receipt, len(receipts))
	for i, l := range receipts {
		cpy := *l
		result[i] = &cpy
	}
	return result
}

// updateSnapshot updates pending snapshot block and state.
// Note this function assumes the current variable is thread safe.
func (w *worker) updateSnapshot() {
	w.snapshotMu.Lock()
	defer w.snapshotMu.Unlock()

	w.snapshotBlock = types.NewBlock(
		w.current.header,
		w.current.txs,
		nil,
		w.current.receipts,
	)
	w.snapshotReceipts = copyReceipts(w.current.receipts)
	w.snapshotState = w.current.state.Copy()
}

// makeCurrent creates a new environment for the current cycle.
func (w *worker) makeCurrent(parent *types.Block, header *types.Header) error {
	// Retrieve the parent state to execute on top and start a prefetcher for
	// the miner to speed block sealing up a bit
	state, err := w.chain.StateAt(parent.Root())
	if err != nil {
		return err
	}

	author, _ := w.chain.Engine().Author(parent.Header())
	var XDCxState *tradingstate.TradingStateDB
	var lendingState *lendingstate.LendingStateDB
	if w.config.XDPoS != nil {
		XDCX := w.eth.GetXDCX()
		XDCxState, err = XDCX.GetTradingState(parent, author)
		if err != nil {
			log.Error("Failed to get XDCx state ", "number", parent.Number(), "err", err)
			return err
		}
		lending := w.eth.GetXDCXLending()
		lendingState, err = lending.GetLendingState(parent, author)
		if err != nil {
			log.Error("Failed to get lending state ", "number", parent.Number(), "err", err)
			return err
		}
	}

	work := &Work{
		config:       w.config,
		signer:       types.MakeSigner(w.config, header.Number),
		state:        state,
		parentState:  state.Copy(),
		tradingState: XDCxState,
		lendingState: lendingState,
		ancestors:    mapset.NewSet(),
		family:       mapset.NewSet(),
		uncles:       mapset.NewSet(),
		header:       header,
		createdAt:    time.Now(),
	}

	// Keep track of transactions which return errors so they can be removed
	work.tcount = 0
	w.current = work
	return nil
}

func abs(x int64) int64 {
	if x < 0 {
		return -x
	}
	return x
}

func (w *worker) commitNewWork() {
	w.mu.Lock()
	defer w.mu.Unlock()
	w.uncleMu.Lock()
	defer w.uncleMu.Unlock()
	w.currentMu.Lock()
	defer w.currentMu.Unlock()

	tstart := time.Now()

	c := w.engine.(*XDPoS.XDPoS)
	var parent *types.Block
	if c != nil {
		parent = c.FindParentBlockToAssign(w.chain, w.chain.CurrentBlock())
	} else {
		parent = w.chain.CurrentBlock()
	}

	var signers map[common.Address]struct{}
	if parent.Hash().Hex() == w.lastParentBlockCommit {
		return
	}
	if !w.announceTxs && atomic.LoadInt32(&w.mining) == 0 {
		return
	}

	// Only try to commit new work if we are mining
	if atomic.LoadInt32(&w.mining) == 1 {
		// check if we are right after parent's coinbase in the list
		if w.config.XDPoS != nil {
			ok, err := c.YourTurn(w.chain, parent.Header(), w.coinbase)
			if err != nil {
				log.Warn("Failed when trying to commit new work", "err", err)
				return
			}
			if !ok {
				log.Info("Not my turn to commit block. Waiting...")
				return
			}
		}
	}
	tstamp := tstart.Unix()
	if parent.Time().Cmp(new(big.Int).SetInt64(tstamp)) >= 0 {
		tstamp = parent.Time().Int64() + 1
	}
	// this will ensure we're not going off too far in the future
	if now := time.Now().Unix(); tstamp > now {
		wait := time.Duration(tstamp-now) * time.Second
		log.Info("Mining too far in the future", "wait", common.PrettyDuration(wait))
		time.Sleep(wait)
	}

	num := parent.Number()
	header := &types.Header{
		ParentHash: parent.Hash(),
		Number:     num.Add(num, common.Big1),
		GasLimit:   params.TargetGasLimit,
		Extra:      w.extra,
		Time:       big.NewInt(tstamp),
	}
	// Set baseFee if we are on an EIP-1559 chain
	header.BaseFee = eip1559.CalcBaseFee(w.config, header)

	// Only set the coinbase if we are mining (avoid spurious block rewards)
	if atomic.LoadInt32(&w.mining) == 1 {
		header.Coinbase = w.coinbase
	}

	if err := w.engine.Prepare(w.chain, header); err != nil {
		if err == consensus.ErrNotReadyToPropose {
			log.Info("Waiting...", "err", err)
			return
		}
		log.Error("Failed to prepare header for new block", "err", err)
		return
	}
	// If we are care about TheDAO hard-fork check whether to override the extra-data or not
	if daoBlock := w.config.DAOForkBlock; daoBlock != nil {
		// Check whether the block is among the fork extra-override range
		limit := new(big.Int).Add(daoBlock, params.DAOForkExtraRange)
		if header.Number.Cmp(daoBlock) >= 0 && header.Number.Cmp(limit) < 0 {
			// Depending whether we support or oppose the fork, override differently
			if w.config.DAOForkSupport {
				header.Extra = common.CopyBytes(params.DAOForkBlockExtra)
			} else if bytes.Equal(header.Extra, params.DAOForkBlockExtra) {
				header.Extra = []byte{} // If miner opposes, don't let it use the reserved extra-data
			}
		}
	}
	// Could potentially happen if starting to mine in an odd state.
	err := w.makeCurrent(parent, header)
	if err != nil {
		log.Error("Failed to create mining context", "err", err)
		return
	}
	// Create the current work task and check any fork transitions needed
	work := w.current
	if w.config.DAOForkSupport && w.config.DAOForkBlock != nil && w.config.DAOForkBlock.Cmp(header.Number) == 0 {
		misc.ApplyDAOHardFork(work.state)
	}
	if common.TIPSigning.Cmp(header.Number) == 0 {
		work.state.DeleteAddress(common.BlockSignersBinary)
	}
	// won't grasp txs at checkpoint
	var (
		txs                                                                  *types.TransactionsByPriceAndNonce
		specialTxs                                                           types.Transactions
		tradingTransaction                                                   *types.Transaction
		lendingTransaction                                                   *types.Transaction
		tradingTxMatches                                                     []tradingstate.TxDataMatch
		tradingMatchingResults                                               map[common.Hash]tradingstate.MatchingResult
		lendingMatchingResults                                               map[common.Hash]lendingstate.MatchingResult
		lendingInput                                                         []*lendingstate.LendingItem
		updatedTrades                                                        map[common.Hash]*lendingstate.LendingTrade
		liquidatedTrades, autoRepayTrades, autoTopUpTrades, autoRecallTrades []*lendingstate.LendingTrade
		lendingFinalizedTradeTransaction                                     *types.Transaction
	)
	feeCapacity := state.GetTRC21FeeCapacityFromStateWithCache(parent.Root(), work.state)
	if w.config.XDPoS != nil {
		isEpochSwitchBlock, _, err := w.engine.(*XDPoS.XDPoS).IsEpochSwitch(header)
		if err != nil {
			log.Error("[commitNewWork] fail to check if block is epoch switch block when fetching pending transactions", "BlockNum", header.Number, "Hash", header.Hash())
		}
		if !isEpochSwitchBlock {
			pending := w.eth.TxPool().Pending(true)
			txs, specialTxs = types.NewTransactionsByPriceAndNonce(w.current.signer, pending, signers, feeCapacity)
		}
	}
	if atomic.LoadInt32(&w.mining) == 1 {
		wallet, err := w.eth.AccountManager().Find(accounts.Account{Address: w.coinbase})
		if err != nil {
			log.Warn("Can't find coinbase account wallet", "coinbase", w.coinbase, "err", err)
			return
		}
		if w.config.XDPoS != nil && w.chain.Config().IsTIPXDCXMiner(header.Number) {
			XDCX := w.eth.GetXDCX()
			XDCXLending := w.eth.GetXDCXLending()
			if XDCX != nil && header.Number.Uint64() > w.config.XDPoS.Epoch {
				isEpochSwitchBlock, epochNumber, err := w.engine.(*XDPoS.XDPoS).IsEpochSwitch(header)
				if err != nil {
					log.Error("[commitNewWork] fail to check if block is epoch switch block when performing XDCX and XDCXLending operations", "BlockNum", header.Number, "Hash", header.Hash())
				}

				if isEpochSwitchBlock {
					err := XDCX.UpdateMediumPriceBeforeEpoch(epochNumber, work.tradingState, work.state)
					if err != nil {
						log.Error("Fail when update medium price last epoch", "error", err)
						return
					}
				} else {
					// won't grasp tx at checkpoint
					//https://github.com/XinFinOrg/XDPoSChain-v1/pull/416
					log.Debug("Start processing order pending")
					tradingOrderPending, _ := w.eth.OrderPool().Pending()
					log.Debug("Start processing order pending", "len", len(tradingOrderPending))
					tradingTxMatches, tradingMatchingResults = XDCX.ProcessOrderPending(header, w.coinbase, w.chain, tradingOrderPending, work.state, work.tradingState)
					log.Debug("trading transaction matches found", "tradingTxMatches", len(tradingTxMatches))

					lendingOrderPending, _ := w.eth.LendingPool().Pending()
					lendingInput, lendingMatchingResults = XDCXLending.ProcessOrderPending(header, w.coinbase, w.chain, lendingOrderPending, work.state, work.lendingState, work.tradingState)
					log.Debug("lending transaction matches found", "lendingInput", len(lendingInput), "lendingMatchingResults", len(lendingMatchingResults))
					if header.Number.Uint64()%w.config.XDPoS.Epoch == common.LiquidateLendingTradeBlock {
						updatedTrades, liquidatedTrades, autoRepayTrades, autoTopUpTrades, autoRecallTrades, err = XDCXLending.ProcessLiquidationData(header, w.chain, work.state, work.tradingState, work.lendingState)
						if err != nil {
							log.Error("Fail when process lending liquidation data ", "error", err)
							return
						}
					}
				}

				if len(tradingTxMatches) > 0 {
					txMatchBatch := &tradingstate.TxMatchBatch{
						Data:      tradingTxMatches,
						Timestamp: time.Now().UnixNano(),
						TxHash:    common.Hash{},
					}
					txMatchBytes, err := tradingstate.EncodeTxMatchesBatch(*txMatchBatch)
					if err != nil {
						log.Error("Fail to marshal txMatch", "error", err)
						return
					}
					nonce := work.state.GetNonce(w.coinbase)
					tx := types.NewTransaction(nonce, common.XDCXAddrBinary, big.NewInt(0), txMatchGasLimit, big.NewInt(0), txMatchBytes)
					txM, err := wallet.SignTx(accounts.Account{Address: w.coinbase}, tx, w.config.ChainId)
					if err != nil {
						log.Error("Fail to create tx matches", "error", err)
						return
					} else {
						tradingTransaction = txM
						if XDCX.IsSDKNode() {
							w.chain.AddMatchingResult(tradingTransaction.Hash(), tradingMatchingResults)
						}
						// force adding trading, lending transaction to this block
						if tradingTransaction != nil {
							specialTxs = append(specialTxs, tradingTransaction)
						}
					}
				}

				if len(lendingInput) > 0 {
					// lending transaction
					lendingBatch := &lendingstate.TxLendingBatch{
						Data:      lendingInput,
						Timestamp: time.Now().UnixNano(),
						TxHash:    common.Hash{},
					}
					lendingDataBytes, err := lendingstate.EncodeTxLendingBatch(*lendingBatch)
					if err != nil {
						log.Error("Fail to marshal lendingData", "error", err)
						return
					}
					nonce := work.state.GetNonce(w.coinbase)
					lendingTx := types.NewTransaction(nonce, common.XDCXLendingAddressBinary, big.NewInt(0), txMatchGasLimit, big.NewInt(0), lendingDataBytes)
					signedLendingTx, err := wallet.SignTx(accounts.Account{Address: w.coinbase}, lendingTx, w.config.ChainId)
					if err != nil {
						log.Error("Fail to create lending tx", "error", err)
						return
					} else {
						lendingTransaction = signedLendingTx
						if XDCX.IsSDKNode() {
							w.chain.AddLendingResult(lendingTransaction.Hash(), lendingMatchingResults)
						}
						if lendingTransaction != nil {
							specialTxs = append(specialTxs, lendingTransaction)
						}
					}
				}

				if len(updatedTrades) > 0 {
					log.Debug("M1 finalized trades")
					finalizedTradeData, err := lendingstate.EncodeFinalizedResult(liquidatedTrades, autoRepayTrades, autoTopUpTrades, autoRecallTrades)
					if err != nil {
						log.Error("Fail to marshal lendingData", "error", err)
						return
					}
					nonce := work.state.GetNonce(w.coinbase)
					finalizedTx := types.NewTransaction(nonce, common.XDCXLendingFinalizedTradeAddressBinary, big.NewInt(0), txMatchGasLimit, big.NewInt(0), finalizedTradeData)
					signedFinalizedTx, err := wallet.SignTx(accounts.Account{Address: w.coinbase}, finalizedTx, w.config.ChainId)
					if err != nil {
						log.Error("Fail to create lending tx", "error", err)
						return
					} else {
						lendingFinalizedTradeTransaction = signedFinalizedTx
						if XDCX.IsSDKNode() {
							w.chain.AddFinalizedTrades(lendingFinalizedTradeTransaction.Hash(), updatedTrades)
						}
						if lendingFinalizedTradeTransaction != nil {
							specialTxs = append(specialTxs, lendingFinalizedTradeTransaction)
						}
					}
				}
			}
			XDCxStateRoot := work.tradingState.IntermediateRoot()
			LendingStateRoot := work.lendingState.IntermediateRoot()
			txData := append(XDCxStateRoot.Bytes(), LendingStateRoot.Bytes()...)
			tx := types.NewTransaction(work.state.GetNonce(w.coinbase), common.TradingStateAddrBinary, big.NewInt(0), txMatchGasLimit, big.NewInt(0), txData)
			txStateRoot, err := wallet.SignTx(accounts.Account{Address: w.coinbase}, tx, w.config.ChainId)
			if err != nil {
				log.Error("Fail to create tx state root", "error", err)
				return
			}
			specialTxs = append(specialTxs, txStateRoot)
		}
	}
	work.commitTransactions(w.mux, feeCapacity, txs, specialTxs, w.chain, w.coinbase, &w.pendingLogsFeed)
	// compute uncles for the new block.
	var (
		uncles []*types.Header
	)

	// Create the new block to seal with the consensus engine
	if work.Block, err = w.engine.Finalize(w.chain, header, work.state, work.parentState, work.txs, uncles, work.receipts); err != nil {
		log.Error("Failed to finalize block for sealing", "err", err)
		return
	}

	if atomic.LoadInt32(&w.mining) == 1 {
		log.Info("Committing new block", "number", work.Block.Number(), "txs", work.tcount, "special-txs", len(specialTxs), "uncles", len(uncles), "elapsed", common.PrettyDuration(time.Since(tstart)))
		w.unconfirmed.Shift(work.Block.NumberU64() - 1)
		w.lastParentBlockCommit = parent.Hash().Hex()
	}
	w.push(work)
	w.updateSnapshot()
}

func (w *Work) commitTransactions(mux *event.TypeMux, balanceFee map[common.Address]*big.Int, txs *types.TransactionsByPriceAndNonce, specialTxs types.Transactions, bc *core.BlockChain, coinbase common.Address, pendingLogsFeed *event.Feed) {
	gp := new(core.GasPool).AddGas(w.header.GasLimit)
	balanceUpdated := map[common.Address]*big.Int{}
	totalFeeUsed := big.NewInt(0)
	var coalescedLogs []*types.Log
	// first priority for special Txs
	for _, tx := range specialTxs {
		to := tx.To()
		//HF number for black-list
		if (w.header.Number.Uint64() >= common.BlackListHFNumber) && !common.IsTestnet {
			from := tx.From()
			// check if sender is in black list
			if from != nil && common.Blacklist[*from] {
				log.Debug("Skipping transaction with sender in black-list", "sender", from.Hex())
				continue
			}
			// check if receiver is in black list
			if to != nil && common.Blacklist[*to] {
				log.Debug("Skipping transaction with receiver in black-list", "receiver", to.Hex())
				continue
			}
		}
		data := tx.Data()
		// validate minFee slot for XDCZ
		if tx.IsXDCZApplyTransaction() {
			copyState, _ := bc.State()
			if err := core.ValidateXDCZApplyTransaction(bc, nil, copyState, common.BytesToAddress(data[4:])); err != nil {
				log.Debug("XDCZApply: invalid token", "token", common.BytesToAddress(data[4:]).Hex())
				txs.Pop()
				continue
			}
		}
		// validate balance slot, token decimal for XDCX
		if tx.IsXDCXApplyTransaction() {
			copyState, _ := bc.State()
			if err := core.ValidateXDCXApplyTransaction(bc, nil, copyState, common.BytesToAddress(data[4:])); err != nil {
				log.Debug("XDCXApply: invalid token", "token", common.BytesToAddress(data[4:]).Hex())
				txs.Pop()
				continue
			}
		}

		if gp.Gas() < params.TxGas && tx.Gas() > 0 {
			log.Trace("Not enough gas for further transactions", "gp", gp)
			break
		}
		// Error may be ignored here. The error has already been checked
		// during transaction acceptance is the transaction pool.
		//
		// We use the eip155 signer regardless of the current hf.
		from, _ := types.Sender(w.signer, tx)
		// Check whether the tx is replay protected. If we're not in the EIP155 hf
		// phase, start ignoring the sender until we do.
		hash := tx.Hash()
		if tx.Protected() && !w.config.IsEIP155(w.header.Number) {
			log.Trace("Ignoring reply protected special transaction", "hash", hash, "eip155", w.config.EIP155Block)
			continue
		}
		if *to == common.BlockSignersBinary {
			if len(data) < 68 {
				log.Trace("Data special transaction invalid length", "hash", hash, "data", len(data))
				continue
			}
			blkNumber := binary.BigEndian.Uint64(data[8:40])
			if blkNumber >= w.header.Number.Uint64() || blkNumber <= w.header.Number.Uint64()-w.config.XDPoS.Epoch*2 {
				log.Trace("Data special transaction invalid number", "hash", hash, "blkNumber", blkNumber, "miner", w.header.Number)
				continue
			}
		}
		// Start executing the transaction
		w.state.SetTxContext(hash, w.tcount)

		nonce := w.state.GetNonce(from)
		if nonce != tx.Nonce() && !tx.IsSkipNonceTransaction() {
			log.Trace("Skipping account with special transaction invalid nonce", "sender", from, "nonce", nonce, "tx nonce ", tx.Nonce(), "to", to)
			continue
		}
		logs, tokenFeeUsed, gas, err := w.commitTransaction(balanceFee, tx, bc, coinbase, gp)
		switch err {
		case core.ErrNonceTooLow:
			// New head notification data race between the transaction pool and miner, shift
			log.Trace("Skipping special transaction with low nonce", "sender", from, "nonce", tx.Nonce(), "to", to)

		case core.ErrNonceTooHigh:
			// Reorg notification data race between the transaction pool and miner, skip account =
			log.Trace("Skipping account with special transaction hight nonce", "sender", from, "nonce", tx.Nonce(), "to", to)
		case nil:
			// Everything ok, collect the logs and shift in the next transaction from the same account
			coalescedLogs = append(coalescedLogs, logs...)
			w.tcount++

		default:
			// Strange error, discard the transaction and get the next in line (note, the
			// nonce-too-high clause will prevent us from executing in vain).
			log.Debug("Add Special Transaction failed, account skipped", "hash", hash, "sender", from, "nonce", tx.Nonce(), "to", to, "err", err)
		}
		if tokenFeeUsed {
			fee := common.GetGasFee(w.header.Number.Uint64(), gas)
			balanceFee[*to] = new(big.Int).Sub(balanceFee[*to], fee)
			balanceUpdated[*to] = balanceFee[*to]
			totalFeeUsed = totalFeeUsed.Add(totalFeeUsed, fee)
		}
	}
	for {
		// If we don't have enough gas for any further transactions then we're done
		if gp.Gas() < params.TxGas {
			log.Trace("Not enough gas for further transactions", "gp", gp)
			break
		}
		if txs == nil {
			log.Info("this block has no transaction")
			break
		}
		// Retrieve the next transaction and abort if all done
		tx := txs.Peek()

		if tx == nil {
			break
		}

		//HF number for black-list
		to := tx.To()
		if (w.header.Number.Uint64() >= common.BlackListHFNumber) && !common.IsTestnet {
			from := tx.From()
			// check if sender is in black list
			if from != nil && common.Blacklist[*from] {
				log.Debug("Skipping transaction with sender in black-list", "sender", from.Hex())
				txs.Pop()
				continue
			}
			// check if receiver is in black list
			if to != nil && common.Blacklist[*to] {
				log.Debug("Skipping transaction with receiver in black-list", "receiver", to.Hex())
				txs.Shift()
				continue
			}
		}
		data := tx.Data()
		// validate minFee slot for XDCZ
		if tx.IsXDCZApplyTransaction() {
			copyState, _ := bc.State()
			if err := core.ValidateXDCZApplyTransaction(bc, nil, copyState, common.BytesToAddress(data[4:])); err != nil {
				log.Debug("XDCZApply: invalid token", "token", common.BytesToAddress(data[4:]).Hex())
				txs.Pop()
				continue
			}
		}
		// validate balance slot, token decimal for XDCX
		if tx.IsXDCXApplyTransaction() {
			copyState, _ := bc.State()
			if err := core.ValidateXDCXApplyTransaction(bc, nil, copyState, common.BytesToAddress(data[4:])); err != nil {
				log.Debug("XDCXApply: invalid token", "token", common.BytesToAddress(data[4:]).Hex())
				txs.Pop()
				continue
			}
		}

		// Error may be ignored here. The error has already been checked
		// during transaction acceptance is the transaction pool.
		//
		// We use the eip155 signer regardless of the current hf.
		from, _ := types.Sender(w.signer, tx)
		hash := tx.Hash()
		// Check whether the tx is replay protected. If we're not in the EIP155 hf
		// phase, start ignoring the sender until we do.
		if tx.Protected() && !w.config.IsEIP155(w.header.Number) {
			log.Trace("Ignoring reply protected transaction", "hash", hash, "eip155", w.config.EIP155Block)
			txs.Pop()
			continue
		}
		// Start executing the transaction
		w.state.SetTxContext(hash, w.tcount)
		nonce := w.state.GetNonce(from)
		if nonce > tx.Nonce() {
			// New head notification data race between the transaction pool and miner, shift
			log.Trace("Skipping transaction with low nonce", "sender", from, "nonce", tx.Nonce())
			txs.Shift()
			continue
		}
		if nonce < tx.Nonce() {
			// Reorg notification data race between the transaction pool and miner, skip account =
			log.Trace("Skipping account with hight nonce", "sender", from, "nonce", tx.Nonce())
			txs.Pop()
			continue
		}
		logs, tokenFeeUsed, gas, err := w.commitTransaction(balanceFee, tx, bc, coinbase, gp)
		switch {
		case errors.Is(err, core.ErrGasLimitReached):
			// Pop the current out-of-gas transaction without shifting in the next from the account
			log.Trace("Gas limit exceeded for current block", "sender", from)
			txs.Pop()

		case errors.Is(err, core.ErrNonceTooLow):
			// New head notification data race between the transaction pool and miner, shift
			log.Trace("Skipping transaction with low nonce", "sender", from, "nonce", tx.Nonce())
			txs.Shift()

		case errors.Is(err, core.ErrNonceTooHigh):
			// Reorg notification data race between the transaction pool and miner, skip account =
			log.Trace("Skipping account with high nonce", "sender", from, "nonce", tx.Nonce())
			txs.Pop()

		case errors.Is(err, nil):
			// Everything ok, collect the logs and shift in the next transaction from the same account
			coalescedLogs = append(coalescedLogs, logs...)
			w.tcount++
			txs.Shift()

		case errors.Is(err, types.ErrTxTypeNotSupported):
			// Pop the unsupported transaction without shifting in the next from the account
			log.Trace("Skipping unsupported transaction type", "sender", from, "type", tx.Type())
			txs.Pop()

		default:
			// Strange error, discard the transaction and get the next in line (note, the
			// nonce-too-high clause will prevent us from executing in vain).
			log.Debug("Transaction failed, account skipped", "hash", hash, "err", err)
			txs.Shift()
		}
		if tokenFeeUsed {
			fee := common.GetGasFee(w.header.Number.Uint64(), gas)
			balanceFee[*to] = new(big.Int).Sub(balanceFee[*to], fee)
			balanceUpdated[*to] = balanceFee[*to]
			totalFeeUsed = totalFeeUsed.Add(totalFeeUsed, fee)
		}
	}
	state.UpdateTRC21Fee(w.state, balanceUpdated, totalFeeUsed)
	// make a copy, the state caches the logs and these logs get "upgraded" from pending to mined
	// logs by filling in the block hash when the block was mined by the local miner. This can
	// cause a race condition if a log was "upgraded" before the PendingLogsEvent is processed.
	if len(coalescedLogs) > 0 {
		cpy := make([]*types.Log, len(coalescedLogs))
		for i, l := range coalescedLogs {
			cpy[i] = new(types.Log)
			*cpy[i] = *l
		}
		pendingLogsFeed.Send(cpy)
	}
	if w.tcount > 0 {
		go func(tcount int) {
			err := mux.Post(core.PendingStateEvent{})
			if err != nil {
				log.Warn("[commitTransactions] Error when sending PendingStateEvent", "tcount", tcount)
			}
		}(w.tcount)

	}
}

func (w *Work) commitTransaction(balanceFee map[common.Address]*big.Int, tx *types.Transaction, bc *core.BlockChain, coinbase common.Address, gp *core.GasPool) ([]*types.Log, bool, uint64, error) {
	snap := w.state.Snapshot()

	receipt, gas, err, tokenFeeUsed := core.ApplyTransaction(w.config, balanceFee, bc, &coinbase, gp, w.state, w.tradingState, w.header, tx, &w.header.GasUsed, vm.Config{})
	if err != nil {
		w.state.RevertToSnapshot(snap)
		return nil, false, 0, err
	}
	w.txs = append(w.txs, tx)
	w.receipts = append(w.receipts, receipt)

	return receipt.Logs, tokenFeeUsed, gas, nil
}<|MERGE_RESOLUTION|>--- conflicted
+++ resolved
@@ -277,11 +277,7 @@
 	minePeriod := 2
 	MinePeriodCh := w.engine.(*XDPoS.XDPoS).MinePeriodCh
 	defer close(MinePeriodCh)
-<<<<<<< HEAD
-	NewRoundCh := self.engine.(*XDPoS.XDPoS).NewRoundCh
-=======
 	NewRoundCh := w.engine.(*XDPoS.XDPoS).NewRoundCh
->>>>>>> 69bca27f
 	defer close(NewRoundCh)
 
 	timeout := time.NewTimer(time.Duration(minePeriod) * time.Second)
@@ -295,11 +291,7 @@
 		for {
 			// A real event arrived, process interesting content
 			select {
-<<<<<<< HEAD
-			case d := <-self.resetCh:
-=======
 			case d := <-w.resetCh:
->>>>>>> 69bca27f
 				// Reset the timer to the new duration.
 				if !timeout.Stop() {
 					// Drain the timer channel if it had already expired.
@@ -322,32 +314,12 @@
 		case v := <-MinePeriodCh:
 			log.Info("[worker] update wait period", "period", v)
 			minePeriod = v
-<<<<<<< HEAD
-			self.resetCh <- time.Duration(minePeriod) * time.Second
-=======
 			w.resetCh <- time.Duration(minePeriod) * time.Second
->>>>>>> 69bca27f
 
 		case <-c:
 			if atomic.LoadInt32(&w.mining) == 1 {
 				w.commitNewWork()
 			}
-<<<<<<< HEAD
-			resetTime := getResetTime(self.chain, minePeriod)
-			self.resetCh <- resetTime
-
-		// Handle ChainHeadEvent
-		case <-self.chainHeadCh:
-			self.commitNewWork()
-			resetTime := getResetTime(self.chain, minePeriod)
-			self.resetCh <- resetTime
-
-		// Handle new round
-		case <-NewRoundCh:
-			self.commitNewWork()
-			resetTime := getResetTime(self.chain, minePeriod)
-			self.resetCh <- resetTime
-=======
 			resetTime := getResetTime(w.chain, minePeriod)
 			w.resetCh <- resetTime
 
@@ -362,7 +334,6 @@
 			w.commitNewWork()
 			resetTime := getResetTime(w.chain, minePeriod)
 			w.resetCh <- resetTime
->>>>>>> 69bca27f
 
 		// Handle ChainSideEvent
 		case <-w.chainSideCh:
@@ -422,11 +393,7 @@
 	return resetTime
 }
 
-<<<<<<< HEAD
-func (self *worker) wait() {
-=======
 func (w *worker) wait() {
->>>>>>> 69bca27f
 	for {
 		mustCommitNewWork := true
 		for result := range w.recv {
