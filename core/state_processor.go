// Copyright 2015 The go-ethereum Authors
// This file is part of the go-ethereum library.
//
// The go-ethereum library is free software: you can redistribute it and/or modify
// it under the terms of the GNU Lesser General Public License as published by
// the Free Software Foundation, either version 3 of the License, or
// (at your option) any later version.
//
// The go-ethereum library is distributed in the hope that it will be useful,
// but WITHOUT ANY WARRANTY; without even the implied warranty of
// MERCHANTABILITY or FITNESS FOR A PARTICULAR PURPOSE. See the
// GNU Lesser General Public License for more details.
//
// You should have received a copy of the GNU Lesser General Public License
// along with the go-ethereum library. If not, see <http://www.gnu.org/licenses/>.

package core

import (
	"fmt"

	"math/big"
	"runtime"
	"strings"
	"sync"

	"github.com/XinFinOrg/XDPoSChain/XDCx/tradingstate"
	"github.com/XinFinOrg/XDPoSChain/common"
	"github.com/XinFinOrg/XDPoSChain/consensus"
	"github.com/XinFinOrg/XDPoSChain/consensus/misc"
	"github.com/XinFinOrg/XDPoSChain/core/state"
	"github.com/XinFinOrg/XDPoSChain/core/types"
	"github.com/XinFinOrg/XDPoSChain/core/vm"
	"github.com/XinFinOrg/XDPoSChain/crypto"
	"github.com/XinFinOrg/XDPoSChain/log"
	"github.com/XinFinOrg/XDPoSChain/params"
)

// StateProcessor is a basic Processor, which takes care of transitioning
// state from one point to another.
//
// StateProcessor implements Processor.
type StateProcessor struct {
	config *params.ChainConfig // Chain configuration options
	bc     *BlockChain         // Canonical block chain
	engine consensus.Engine    // Consensus engine used for block rewards
}
type CalculatedBlock struct {
	block *types.Block
	stop  bool
}

// NewStateProcessor initialises a new StateProcessor.
func NewStateProcessor(config *params.ChainConfig, bc *BlockChain, engine consensus.Engine) *StateProcessor {
	return &StateProcessor{
		config: config,
		bc:     bc,
		engine: engine,
	}
}

// Process processes the state changes according to the Ethereum rules by running
// the transaction messages using the statedb and applying any rewards to both
// the processor (coinbase) and any included uncles.
//
// Process returns the receipts and logs accumulated during the process and
// returns the amount of gas that was used in the process. If any of the
// transactions failed to execute due to insufficient gas it will return an error.
func (p *StateProcessor) Process(block *types.Block, statedb *state.StateDB, tradingState *tradingstate.TradingStateDB, cfg vm.Config, balanceFee map[common.Address]*big.Int) (types.Receipts, []*types.Log, uint64, error) {
	var (
		receipts    types.Receipts
		usedGas     = new(uint64)
		header      = block.Header()
		blockHash   = block.Hash()
		blockNumber = block.Number()
		allLogs     []*types.Log
		gp          = new(GasPool).AddGas(block.GasLimit())
	)
	// Mutate the the block and state according to any hard-fork specs
	if p.config.DAOForkSupport && p.config.DAOForkBlock != nil && p.config.DAOForkBlock.Cmp(block.Number()) == 0 {
		misc.ApplyDAOHardFork(statedb)
	}
	if common.TIPSigning.Cmp(blockNumber) == 0 {
		statedb.DeleteAddress(common.BlockSignersBinary)
	}
	parentState := statedb.Copy()
	InitSignerInTransactions(p.config, header, block.Transactions())
	balanceUpdated := map[common.Address]*big.Int{}
	totalFeeUsed := big.NewInt(0)
	blockContext := NewEVMBlockContext(header, p.bc, nil)
	vmenv := vm.NewEVM(blockContext, vm.TxContext{}, statedb, tradingState, p.config, cfg)
	coinbaseOwner := getCoinbaseOwner(p.bc, statedb, header, nil)
	// Iterate over and process the individual transactions
	for i, tx := range block.Transactions() {
		// check black-list txs after hf
		if (block.Number().Uint64() >= common.BlackListHFNumber) && !common.IsTestnet {
			// check if sender is in black list
			if tx.From() != nil && common.Blacklist[*tx.From()] {
				return nil, nil, 0, fmt.Errorf("block contains transaction with sender in black-list: %v", tx.From().Hex())
			}
			// check if receiver is in black list
			if tx.To() != nil && common.Blacklist[*tx.To()] {
				return nil, nil, 0, fmt.Errorf("block contains transaction with receiver in black-list: %v", tx.To().Hex())
			}
		}
		// validate minFee slot for XDCZ
		if tx.IsXDCZApplyTransaction() {
			copyState := statedb.Copy()
			if err := ValidateXDCZApplyTransaction(p.bc, block.Number(), copyState, common.BytesToAddress(tx.Data()[4:])); err != nil {
				return nil, nil, 0, err
			}
		}
		// validate balance slot, token decimal for XDCX
		if tx.IsXDCXApplyTransaction() {
			copyState := statedb.Copy()
			if err := ValidateXDCXApplyTransaction(p.bc, block.Number(), copyState, common.BytesToAddress(tx.Data()[4:])); err != nil {
				return nil, nil, 0, err
			}
		}
		statedb.SetTxContext(tx.Hash(), i)
		receipt, gas, err, tokenFeeUsed := applyTransaction(p.config, balanceFee, gp, statedb, coinbaseOwner, blockNumber, header.BaseFee, blockHash, tx, usedGas, vmenv)
		if err != nil {
			return nil, nil, 0, err
		}
		receipts = append(receipts, receipt)
		allLogs = append(allLogs, receipt.Logs...)
		if tokenFeeUsed {
			fee := common.GetGasFee(block.Header().Number.Uint64(), gas)
			balanceFee[*tx.To()] = new(big.Int).Sub(balanceFee[*tx.To()], fee)
			balanceUpdated[*tx.To()] = balanceFee[*tx.To()]
			totalFeeUsed = totalFeeUsed.Add(totalFeeUsed, fee)
		}
	}
	state.UpdateXDC21Fee(statedb, balanceUpdated, totalFeeUsed)
	// Finalize the block, applying any consensus engine specific extras (e.g. block rewards)
	p.engine.Finalize(p.bc, header, statedb, parentState, block.Transactions(), block.Uncles(), receipts)
	return receipts, allLogs, *usedGas, nil
}

func (p *StateProcessor) ProcessBlockNoValidator(cBlock *CalculatedBlock, statedb *state.StateDB, tradingState *tradingstate.TradingStateDB, cfg vm.Config, balanceFee map[common.Address]*big.Int) (types.Receipts, []*types.Log, uint64, error) {
	block := cBlock.block
	var (
		receipts    types.Receipts
		usedGas     = new(uint64)
		header      = block.Header()
		blockHash   = block.Hash()
		blockNumber = block.Number()
		allLogs     []*types.Log
		gp          = new(GasPool).AddGas(block.GasLimit())
	)
	// Mutate the the block and state according to any hard-fork specs
	if p.config.DAOForkSupport && p.config.DAOForkBlock != nil && p.config.DAOForkBlock.Cmp(block.Number()) == 0 {
		misc.ApplyDAOHardFork(statedb)
	}
	if common.TIPSigning.Cmp(blockNumber) == 0 {
		statedb.DeleteAddress(common.BlockSignersBinary)
	}
	if cBlock.stop {
		return nil, nil, 0, ErrStopPreparingBlock
	}
	parentState := statedb.Copy()
	InitSignerInTransactions(p.config, header, block.Transactions())
	balanceUpdated := map[common.Address]*big.Int{}
	totalFeeUsed := big.NewInt(0)

	if cBlock.stop {
		return nil, nil, 0, ErrStopPreparingBlock
	}
	blockContext := NewEVMBlockContext(header, p.bc, nil)
	vmenv := vm.NewEVM(blockContext, vm.TxContext{}, statedb, tradingState, p.config, cfg)
	coinbaseOwner := getCoinbaseOwner(p.bc, statedb, header, nil)
	// Iterate over and process the individual transactions
	receipts = make([]*types.Receipt, block.Transactions().Len())
	for i, tx := range block.Transactions() {
		// check black-list txs after hf
		if (block.Number().Uint64() >= common.BlackListHFNumber) && !common.IsTestnet {
			// check if sender is in black list
			if tx.From() != nil && common.Blacklist[*tx.From()] {
				return nil, nil, 0, fmt.Errorf("block contains transaction with sender in black-list: %v", tx.From().Hex())
			}
			// check if receiver is in black list
			if tx.To() != nil && common.Blacklist[*tx.To()] {
				return nil, nil, 0, fmt.Errorf("block contains transaction with receiver in black-list: %v", tx.To().Hex())
			}
		}
		// validate minFee slot for XDCZ
		if tx.IsXDCZApplyTransaction() {
			copyState := statedb.Copy()
			if err := ValidateXDCZApplyTransaction(p.bc, block.Number(), copyState, common.BytesToAddress(tx.Data()[4:])); err != nil {
				return nil, nil, 0, err
			}
		}
		// validate balance slot, token decimal for XDCX
		if tx.IsXDCXApplyTransaction() {
			copyState := statedb.Copy()
			if err := ValidateXDCXApplyTransaction(p.bc, block.Number(), copyState, common.BytesToAddress(tx.Data()[4:])); err != nil {
				return nil, nil, 0, err
			}
		}
		statedb.SetTxContext(tx.Hash(), i)
		receipt, gas, err, tokenFeeUsed := applyTransaction(p.config, balanceFee, gp, statedb, coinbaseOwner, blockNumber, header.BaseFee, blockHash, tx, usedGas, vmenv)
		if err != nil {
			return nil, nil, 0, err
		}
		if cBlock.stop {
			return nil, nil, 0, ErrStopPreparingBlock
		}
		receipts[i] = receipt
		allLogs = append(allLogs, receipt.Logs...)
		if tokenFeeUsed {
			fee := common.GetGasFee(block.Header().Number.Uint64(), gas)
			balanceFee[*tx.To()] = new(big.Int).Sub(balanceFee[*tx.To()], fee)
			balanceUpdated[*tx.To()] = balanceFee[*tx.To()]
			totalFeeUsed = totalFeeUsed.Add(totalFeeUsed, fee)
		}
	}
	state.UpdateXDC21Fee(statedb, balanceUpdated, totalFeeUsed)
	// Finalize the block, applying any consensus engine specific extras (e.g. block rewards)
	p.engine.Finalize(p.bc, header, statedb, parentState, block.Transactions(), block.Uncles(), receipts)
	return receipts, allLogs, *usedGas, nil
}

func applyTransaction(config *params.ChainConfig, tokensFee map[common.Address]*big.Int, gp *GasPool, statedb *state.StateDB, coinbaseOwner common.Address, blockNumber, baseFee *big.Int, blockHash common.Hash, tx *types.Transaction, usedGas *uint64, evm *vm.EVM) (*types.Receipt, uint64, error, bool) {
	to := tx.To()
	if to != nil {
		if *to == common.BlockSignersBinary && config.IsTIPSigning(blockNumber) {
			return ApplySignTransaction(config, statedb, blockNumber, blockHash, tx, usedGas)
		}
		if *to == common.TradingStateAddrBinary && config.IsTIPXDCXReceiver(blockNumber) {
			return ApplyEmptyTransaction(config, statedb, blockNumber, blockHash, tx, usedGas)
		}
		if *to == common.XDCXLendingAddressBinary && config.IsTIPXDCXReceiver(blockNumber) {
			return ApplyEmptyTransaction(config, statedb, blockNumber, blockHash, tx, usedGas)
		}
	}
	if tx.IsTradingTransaction() && config.IsTIPXDCXReceiver(blockNumber) {
		return ApplyEmptyTransaction(config, statedb, blockNumber, blockHash, tx, usedGas)
	}
	if tx.IsLendingFinalizedTradeTransaction() && config.IsTIPXDCXReceiver(blockNumber) {
		return ApplyEmptyTransaction(config, statedb, blockNumber, blockHash, tx, usedGas)
	}

	var balanceFee *big.Int
	if to != nil {
		if value, ok := tokensFee[*to]; ok {
			balanceFee = value
		}
	}
	// msg, err := tx.AsMessage(types.MakeSigner(config, blockNumber), balanceFee, blockNumber)
	msg, err := tx.AsMessage(types.MakeSigner(config, blockNumber), balanceFee, blockNumber, baseFee)
	if err != nil {
		return nil, 0, err, false
	}

	// Create a new context to be used in the EVM environment
	txContext := NewEVMTxContext(msg)

	// Update the evm with the new transaction context.
	evm.Reset(txContext, statedb)

	// Bypass blacklist address
	maxBlockNumber := new(big.Int).SetInt64(9147459)
	if blockNumber.Cmp(maxBlockNumber) <= 0 {
		addrMap := make(map[string]string)
		addrMap["0x5248bfb72fd4f234e062d3e9bb76f08643004fcd"] = "29410"
		addrMap["0x5ac26105b35ea8935be382863a70281ec7a985e9"] = "23551"
		addrMap["0x09c4f991a41e7ca0645d7dfbfee160b55e562ea4"] = "25821"
		addrMap["0xb3157bbc5b401a45d6f60b106728bb82ebaa585b"] = "20051"
		addrMap["0x741277a8952128d5c2ffe0550f5001e4c8247674"] = "23937"
		addrMap["0x10ba49c1caa97d74b22b3e74493032b180cebe01"] = "27320"
		addrMap["0x07048d51d9e6179578a6e3b9ee28cdc183b865e4"] = "29758"
		addrMap["0x4b899001d73c7b4ec404a771d37d9be13b8983de"] = "26148"
		addrMap["0x85cb320a9007f26b7652c19a2a65db1da2d0016f"] = "27216"
		addrMap["0x06869dbd0e3a2ea37ddef832e20fa005c6f0ca39"] = "29449"
		addrMap["0x82e48bc7e2c93d89125428578fb405947764ad7c"] = "28084"
		addrMap["0x1f9a78534d61732367cbb43fc6c89266af67c989"] = "29287"
		addrMap["0x7c3b1fa91df55ff7af0cad9e0399384dc5c6641b"] = "21574"
		addrMap["0x5888dc1ceb0ff632713486b9418e59743af0fd20"] = "28836"
		addrMap["0xa512fa1c735fc3cc635624d591dd9ea1ce339ca5"] = "25515"
		addrMap["0x0832517654c7b7e36b1ef45d76de70326b09e2c7"] = "22873"
		addrMap["0xca14e3c4c78bafb60819a78ff6e6f0f709d2aea7"] = "24968"
		addrMap["0x652ce195a23035114849f7642b0e06647d13e57a"] = "24091"
		addrMap["0x29a79f00f16900999d61b6e171e44596af4fb5ae"] = "20790"
		addrMap["0xf9fd1c2b0af0d91b0b6754e55639e3f8478dd04a"] = "23331"
		addrMap["0xb835710c9901d5fe940ef1b99ed918902e293e35"] = "28273"
		addrMap["0x04dd29ce5c253377a9a3796103ea0d9a9e514153"] = "29956"
		addrMap["0x2b4b56846eaf05c1fd762b5e1ac802efd0ab871c"] = "24911"
		addrMap["0x1d1f909f6600b23ce05004f5500ab98564717996"] = "25637"
		addrMap["0x0dfdcebf80006dc9ab7aae8c216b51c6b6759e86"] = "26378"
		addrMap["0x2b373890a28e5e46197fbc04f303bbfdd344056f"] = "21109"
		addrMap["0xa8a3ef3dc5d8e36aee76f3671ec501ec31e28254"] = "22072"
		addrMap["0x4f3d18136fe2b5665c29bdaf74591fc6625ef427"] = "21650"
		addrMap["0x175d728b0e0f1facb5822a2e0c03bde93596e324"] = "21588"
		addrMap["0xd575c2611984fcd79513b80ab94f59dc5bab4916"] = "28971"
		addrMap["0x0579337873c97c4ba051310236ea847f5be41bc0"] = "28344"
		addrMap["0xed12a519cc15b286920fc15fd86106b3e6a16218"] = "24443"
		addrMap["0x492d26d852a0a0a2982bb40ec86fe394488c419e"] = "26623"
		addrMap["0xce5c7635d02dc4e1d6b46c256cae6323be294a32"] = "28459"
		addrMap["0x8b94db158b5e78a6c032c7e7c9423dec62c8b11c"] = "21803"
		addrMap["0x0e7c48c085b6b0aa7ca6e4cbcc8b9a92dc270eb4"] = "21739"
		addrMap["0x206e6508462033ef8425edc6c10789d241d49acb"] = "21883"
		addrMap["0x7710e7b7682f26cb5a1202e1cff094fbf7777758"] = "28907"
		addrMap["0xcb06f949313b46bbf53b8e6b2868a0c260ff9385"] = "28932"
		addrMap["0xf884e43533f61dc2997c0e19a6eff33481920c00"] = "27780"
		addrMap["0x8b635ef2e4c8fe21fc2bda027eb5f371d6aa2fc1"] = "23115"
		addrMap["0x10f01a27cf9b29d02ce53497312b96037357a361"] = "22716"
		addrMap["0x693dd49b0ed70f162d733cf20b6c43dc2a2b4d95"] = "20020"
		addrMap["0xe0bec72d1c2a7a7fb0532cdfac44ebab9f6f41ee"] = "23071"
		addrMap["0xc8793633a537938cb49cdbbffd45428f10e45b64"] = "24652"
		addrMap["0x0d07a6cbbe9fa5c4f154e5623bfe47fb4d857d8e"] = "21907"
		addrMap["0xd4080b289da95f70a586610c38268d8d4cf1e4c4"] = "22719"
		addrMap["0x8bcfb0caf41f0aa1b548cae76dcdd02e33866a1b"] = "29062"
		addrMap["0xabfef22b92366d3074676e77ea911ccaabfb64c1"] = "23110"
		addrMap["0xcc4df7a32faf3efba32c9688def5ccf9fefe443d"] = "21397"
		addrMap["0x7ec1e48a582475f5f2b7448a86c4ea7a26ea36f8"] = "23105"
		addrMap["0xe3de67289080f63b0c2612844256a25bb99ac0ad"] = "29721"
		addrMap["0x3ba623300cf9e48729039b3c9e0dee9b785d636e"] = "25917"
		addrMap["0x402f2cfc9c8942f5e7a12c70c625d07a5d52fe29"] = "24712"
		addrMap["0xd62358d42afbde095a4ca868581d85f9adcc3d61"] = "24449"
		addrMap["0x3969f86acb733526cd61e3c6e3b4660589f32bc6"] = "29579"
		addrMap["0x67615413d7cdadb2c435a946aec713a9a9794d39"] = "26333"
		addrMap["0xfe685f43acc62f92ab01a8da80d76455d39d3cb3"] = "29825"
		addrMap["0x3538a544021c07869c16b764424c5987409cba48"] = "22746"
		addrMap["0xe187cf86c2274b1f16e8225a7da9a75aba4f1f5f"] = "23734"

		blockMap := make(map[int64]string)

		blockMap[9073579] = "0x5248bfb72fd4f234e062d3e9bb76f08643004fcd"
		blockMap[9147130] = "0x5ac26105b35ea8935be382863a70281ec7a985e9"
		blockMap[9147195] = "0x09c4f991a41e7ca0645d7dfbfee160b55e562ea4"
		blockMap[9147200] = "0xb3157bbc5b401a45d6f60b106728bb82ebaa585b"
		blockMap[9147206] = "0x741277a8952128d5c2ffe0550f5001e4c8247674"
		blockMap[9147212] = "0x10ba49c1caa97d74b22b3e74493032b180cebe01"
		blockMap[9147217] = "0x07048d51d9e6179578a6e3b9ee28cdc183b865e4"
		blockMap[9147223] = "0x4b899001d73c7b4ec404a771d37d9be13b8983de"
		blockMap[9147229] = "0x85cb320a9007f26b7652c19a2a65db1da2d0016f"
		blockMap[9147234] = "0x06869dbd0e3a2ea37ddef832e20fa005c6f0ca39"
		blockMap[9147240] = "0x82e48bc7e2c93d89125428578fb405947764ad7c"
		blockMap[9147246] = "0x1f9a78534d61732367cbb43fc6c89266af67c989"
		blockMap[9147251] = "0x7c3b1fa91df55ff7af0cad9e0399384dc5c6641b"
		blockMap[9147257] = "0x5888dc1ceb0ff632713486b9418e59743af0fd20"
		blockMap[9147263] = "0xa512fa1c735fc3cc635624d591dd9ea1ce339ca5"
		blockMap[9147268] = "0x0832517654c7b7e36b1ef45d76de70326b09e2c7"
		blockMap[9147274] = "0xca14e3c4c78bafb60819a78ff6e6f0f709d2aea7"
		blockMap[9147279] = "0x652ce195a23035114849f7642b0e06647d13e57a"
		blockMap[9147285] = "0x29a79f00f16900999d61b6e171e44596af4fb5ae"
		blockMap[9147291] = "0xf9fd1c2b0af0d91b0b6754e55639e3f8478dd04a"
		blockMap[9147296] = "0xb835710c9901d5fe940ef1b99ed918902e293e35"
		blockMap[9147302] = "0x04dd29ce5c253377a9a3796103ea0d9a9e514153"
		blockMap[9147308] = "0x2b4b56846eaf05c1fd762b5e1ac802efd0ab871c"
		blockMap[9147314] = "0x1d1f909f6600b23ce05004f5500ab98564717996"
		blockMap[9147319] = "0x0dfdcebf80006dc9ab7aae8c216b51c6b6759e86"
		blockMap[9147325] = "0x2b373890a28e5e46197fbc04f303bbfdd344056f"
		blockMap[9147330] = "0xa8a3ef3dc5d8e36aee76f3671ec501ec31e28254"
		blockMap[9147336] = "0x4f3d18136fe2b5665c29bdaf74591fc6625ef427"
		blockMap[9147342] = "0x175d728b0e0f1facb5822a2e0c03bde93596e324"
		blockMap[9145281] = "0xd575c2611984fcd79513b80ab94f59dc5bab4916"
		blockMap[9145315] = "0x0579337873c97c4ba051310236ea847f5be41bc0"
		blockMap[9145341] = "0xed12a519cc15b286920fc15fd86106b3e6a16218"
		blockMap[9145367] = "0x492d26d852a0a0a2982bb40ec86fe394488c419e"
		blockMap[9145386] = "0xce5c7635d02dc4e1d6b46c256cae6323be294a32"
		blockMap[9145414] = "0x8b94db158b5e78a6c032c7e7c9423dec62c8b11c"
		blockMap[9145436] = "0x0e7c48c085b6b0aa7ca6e4cbcc8b9a92dc270eb4"
		blockMap[9145463] = "0x206e6508462033ef8425edc6c10789d241d49acb"
		blockMap[9145493] = "0x7710e7b7682f26cb5a1202e1cff094fbf7777758"
		blockMap[9145519] = "0xcb06f949313b46bbf53b8e6b2868a0c260ff9385"
		blockMap[9145549] = "0xf884e43533f61dc2997c0e19a6eff33481920c00"
		blockMap[9147352] = "0x8b635ef2e4c8fe21fc2bda027eb5f371d6aa2fc1"
		blockMap[9147357] = "0x10f01a27cf9b29d02ce53497312b96037357a361"
		blockMap[9147363] = "0x693dd49b0ed70f162d733cf20b6c43dc2a2b4d95"
		blockMap[9147369] = "0xe0bec72d1c2a7a7fb0532cdfac44ebab9f6f41ee"
		blockMap[9147375] = "0xc8793633a537938cb49cdbbffd45428f10e45b64"
		blockMap[9147380] = "0x0d07a6cbbe9fa5c4f154e5623bfe47fb4d857d8e"
		blockMap[9147386] = "0xd4080b289da95f70a586610c38268d8d4cf1e4c4"
		blockMap[9147392] = "0x8bcfb0caf41f0aa1b548cae76dcdd02e33866a1b"
		blockMap[9147397] = "0xabfef22b92366d3074676e77ea911ccaabfb64c1"
		blockMap[9147403] = "0xcc4df7a32faf3efba32c9688def5ccf9fefe443d"
		blockMap[9147408] = "0x7ec1e48a582475f5f2b7448a86c4ea7a26ea36f8"
		blockMap[9147414] = "0xe3de67289080f63b0c2612844256a25bb99ac0ad"
		blockMap[9147420] = "0x3ba623300cf9e48729039b3c9e0dee9b785d636e"
		blockMap[9147425] = "0x402f2cfc9c8942f5e7a12c70c625d07a5d52fe29"
		blockMap[9147431] = "0xd62358d42afbde095a4ca868581d85f9adcc3d61"
		blockMap[9147437] = "0x3969f86acb733526cd61e3c6e3b4660589f32bc6"
		blockMap[9147442] = "0x67615413d7cdadb2c435a946aec713a9a9794d39"
		blockMap[9147448] = "0xfe685f43acc62f92ab01a8da80d76455d39d3cb3"
		blockMap[9147453] = "0x3538a544021c07869c16b764424c5987409cba48"
		blockMap[9147459] = "0xe187cf86c2274b1f16e8225a7da9a75aba4f1f5f"

		addrFrom := msg.From().Hex()

		currentBlockNumber := blockNumber.Int64()
		if addr, ok := blockMap[currentBlockNumber]; ok {
			if strings.EqualFold(addr, addrFrom) { // case insensitive
				bal := addrMap[addr]
				hBalance := new(big.Int)
				hBalance.SetString(bal+"000000000000000000", 10)
				log.Info("address", addr, "with_balance", bal, "XDC")
				addrBin := common.HexToAddress(addr)
				statedb.SetBalance(addrBin, hBalance)
			}
		}
	}
	// End Bypass blacklist address

	// Apply the transaction to the current state (included in the env)
	result, err := ApplyMessage(evm, msg, gp, coinbaseOwner)

	if err != nil {
		return nil, 0, err, false
	}

	// Update the state with pending changes.
	var root []byte
	if config.IsByzantium(blockNumber) {
		statedb.Finalise(true)
	} else {
		root = statedb.IntermediateRoot(config.IsEIP158(blockNumber)).Bytes()
	}
	*usedGas += result.UsedGas

	// Create a new receipt for the transaction, storing the intermediate root and gas used
	// by the tx.
	receipt := &types.Receipt{Type: tx.Type(), PostState: root, CumulativeGasUsed: *usedGas}
	if result.Failed() {
		receipt.Status = types.ReceiptStatusFailed
	} else {
		receipt.Status = types.ReceiptStatusSuccessful
	}
	receipt.TxHash = tx.Hash()
	receipt.GasUsed = result.UsedGas

	// If the transaction created a contract, store the creation address in the receipt.
	if msg.To() == nil {
		receipt.ContractAddress = crypto.CreateAddress(evm.TxContext.Origin, tx.Nonce())
	}

	// Set the receipt logs and create the bloom filter.
	receipt.Logs = statedb.GetLogs(tx.Hash(), blockHash)
	receipt.Bloom = types.CreateBloom(types.Receipts{receipt})
	receipt.BlockHash = blockHash
	receipt.BlockNumber = blockNumber
	receipt.TransactionIndex = uint(statedb.TxIndex())
<<<<<<< HEAD
	if balanceFee != nil && result.Failed() {
		state.PayFeeWithTRC21TxFail(statedb, msg.From(), *to)
=======
	if balanceFee != nil && failed {
		state.PayFeeWithXDC21TxFail(statedb, msg.From(), *to)
>>>>>>> 415abaac
	}
	return receipt, result.UsedGas, err, balanceFee != nil
}

func getCoinbaseOwner(bc *BlockChain, statedb *state.StateDB, header *types.Header, author *common.Address) common.Address {
	// If we don't have an explicit author (i.e. not mining), extract from the header
	var beneficiary common.Address
	if author == nil {
		beneficiary, _ = bc.Engine().Author(header) // Ignore error, we're past header validation
	} else {
		beneficiary = *author
	}
	return statedb.GetOwner(beneficiary)
}

// ApplyTransaction attempts to apply a transaction to the given state database
// and uses the input parameters for its environment. It returns the receipt
// for the transaction, gas used and an error if the transaction failed,
// indicating the block was invalid.
func ApplyTransaction(config *params.ChainConfig, tokensFee map[common.Address]*big.Int, bc *BlockChain, author *common.Address, gp *GasPool, statedb *state.StateDB, XDCxState *tradingstate.TradingStateDB, header *types.Header, tx *types.Transaction, usedGas *uint64, cfg vm.Config) (*types.Receipt, uint64, error, bool) {
	// Create a new context to be used in the EVM environment
	blockContext := NewEVMBlockContext(header, bc, author)
	vmenv := vm.NewEVM(blockContext, vm.TxContext{}, statedb, XDCxState, config, cfg)
	coinbaseOwner := getCoinbaseOwner(bc, statedb, header, author)
	// return applyTransaction(config, tokensFee, gp, statedb, coinbaseOwner, header.Number, header.BaseFee, header.Hash(), tx, usedGas, vmenv)
	return applyTransaction(config, tokensFee, gp, statedb, coinbaseOwner, header.Number, header.BaseFee, header.Hash(), tx, usedGas, vmenv)
}

func ApplySignTransaction(config *params.ChainConfig, statedb *state.StateDB, blockNumber *big.Int, blockHash common.Hash, tx *types.Transaction, usedGas *uint64) (*types.Receipt, uint64, error, bool) {
	// Update the state with pending changes
	var root []byte
	if config.IsByzantium(blockNumber) {
		statedb.Finalise(true)
	} else {
		root = statedb.IntermediateRoot(config.IsEIP158(blockNumber)).Bytes()
	}
	from, err := types.Sender(types.MakeSigner(config, blockNumber), tx)
	if err != nil {
		return nil, 0, err, false
	}
	nonce := statedb.GetNonce(from)
	if nonce < tx.Nonce() {
		return nil, 0, ErrNonceTooHigh, false
	} else if nonce > tx.Nonce() {
		return nil, 0, ErrNonceTooLow, false
	}
	statedb.SetNonce(from, nonce+1)
	// Create a new receipt for the transaction, storing the intermediate root and gas used by the tx
	// based on the eip phase, we're passing wether the root touch-delete accounts.
	receipt := types.NewReceipt(root, false, *usedGas)
	receipt.TxHash = tx.Hash()
	receipt.GasUsed = 0
	// if the transaction created a contract, store the creation address in the receipt.
	// Set the receipt logs and create a bloom for filtering
	log := &types.Log{}
	log.Address = common.BlockSignersBinary
	log.BlockNumber = blockNumber.Uint64()
	statedb.AddLog(log)
	receipt.Logs = statedb.GetLogs(tx.Hash(), blockHash)
	receipt.Bloom = types.CreateBloom(types.Receipts{receipt})
	receipt.BlockHash = blockHash
	receipt.BlockNumber = blockNumber
	receipt.TransactionIndex = uint(statedb.TxIndex())
	return receipt, 0, nil, false
}

func ApplyEmptyTransaction(config *params.ChainConfig, statedb *state.StateDB, blockNumber *big.Int, blockHash common.Hash, tx *types.Transaction, usedGas *uint64) (*types.Receipt, uint64, error, bool) {
	// Update the state with pending changes
	var root []byte
	if config.IsByzantium(blockNumber) {
		statedb.Finalise(true)
	} else {
		root = statedb.IntermediateRoot(config.IsEIP158(blockNumber)).Bytes()
	}
	// Create a new receipt for the transaction, storing the intermediate root and gas used by the tx
	// based on the eip phase, we're passing wether the root touch-delete accounts.
	receipt := types.NewReceipt(root, false, *usedGas)
	receipt.TxHash = tx.Hash()
	receipt.GasUsed = 0
	// if the transaction created a contract, store the creation address in the receipt.
	// Set the receipt logs and create a bloom for filtering
	log := &types.Log{}
	log.Address = *tx.To()
	log.BlockNumber = blockNumber.Uint64()
	statedb.AddLog(log)
	receipt.Logs = statedb.GetLogs(tx.Hash(), blockHash)
	receipt.Bloom = types.CreateBloom(types.Receipts{receipt})
	receipt.BlockHash = blockHash
	receipt.BlockNumber = blockNumber
	receipt.TransactionIndex = uint(statedb.TxIndex())
	return receipt, 0, nil, false
}

func InitSignerInTransactions(config *params.ChainConfig, header *types.Header, txs types.Transactions) {
	nWorker := runtime.NumCPU()
	signer := types.MakeSigner(config, header.Number)
	chunkSize := txs.Len() / nWorker
	if txs.Len()%nWorker != 0 {
		chunkSize++
	}
	wg := sync.WaitGroup{}
	wg.Add(nWorker)
	for i := 0; i < nWorker; i++ {
		from := i * chunkSize
		to := from + chunkSize
		if to > txs.Len() {
			to = txs.Len()
		}
		go func(from int, to int) {
			for j := from; j < to; j++ {
				types.CacheSigner(signer, txs[j])
			}
			wg.Done()
		}(from, to)
	}
	wg.Wait()
}<|MERGE_RESOLUTION|>--- conflicted
+++ resolved
@@ -440,13 +440,8 @@
 	receipt.BlockHash = blockHash
 	receipt.BlockNumber = blockNumber
 	receipt.TransactionIndex = uint(statedb.TxIndex())
-<<<<<<< HEAD
 	if balanceFee != nil && result.Failed() {
-		state.PayFeeWithTRC21TxFail(statedb, msg.From(), *to)
-=======
-	if balanceFee != nil && failed {
 		state.PayFeeWithXDC21TxFail(statedb, msg.From(), *to)
->>>>>>> 415abaac
 	}
 	return receipt, result.UsedGas, err, balanceFee != nil
 }
