--- conflicted
+++ resolved
@@ -447,14 +447,13 @@
 	}
 
 	if balanceFee != nil {
-<<<<<<< HEAD
 		if blockNumber != nil {
 			if blockNumber.Cmp(common.BlockNumberGas50x) >= 0 {
 				msg.gasPrice = common.GasPrice50x
-			} else if blockNumber.Cmp(common.TIPTRC21Fee) > 0 {
-				msg.gasPrice = common.TRC21GasPrice
+			} else if blockNumber.Cmp(common.TIPXDC21Fee) > 0 {
+				msg.gasPrice = common.XDC21GasPrice
 			} else {
-				msg.gasPrice = common.TRC21GasPriceBefore
+				msg.gasPrice = common.XDC21GasPriceBefore
 			}
 		}
 	} else if baseFee != nil {
@@ -462,14 +461,6 @@
 		msg.gasPrice = msg.gasPrice.Add(msg.gasTipCap, baseFee)
 		if msg.gasPrice.Cmp(msg.gasFeeCap) > 0 {
 			msg.gasPrice.Set(msg.gasFeeCap)
-=======
-		if number.Cmp(common.BlockNumberGas50x) >= 0 {
-			msg.gasPrice = common.GasPrice50x
-		} else if number.Cmp(common.TIPXDC21Fee) > 0 {
-			msg.gasPrice = common.XDC21GasPrice
-		} else {
-			msg.gasPrice = common.XDC21GasPriceBefore
->>>>>>> 415abaac
 		}
 	}
 
