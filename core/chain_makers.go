--- conflicted
+++ resolved
@@ -121,7 +121,6 @@
 // added. If contract code relies on the BLOCKHASH instruction,
 // the block in chain will be returned.
 func (b *BlockGen) AddTxWithChain(bc *BlockChain, tx *types.Transaction) {
-<<<<<<< HEAD
 	b.addTx(bc, vm.Config{}, tx)
 }
 
@@ -130,7 +129,6 @@
 // The evm interpreter can be customized with the provided vm config.
 func (b *BlockGen) AddTxWithVMConfig(tx *types.Transaction, config vm.Config) {
 	b.addTx(nil, config, tx)
-=======
 	if b.gasPool == nil {
 		b.SetCoinbase(common.Address{})
 	}
@@ -146,7 +144,6 @@
 		fee := common.GetGasFee(b.header.Number.Uint64(), gas)
 		state.UpdateXDC21Fee(b.statedb, map[common.Address]*big.Int{*tx.To(): new(big.Int).Sub(feeCapacity[*tx.To()], new(big.Int).SetUint64(gas))}, fee)
 	}
->>>>>>> 415abaac
 }
 
 // AddUncheckedTx forcefully adds a transaction to the block without any
