// Copyright 2015 The go-ethereum Authors
// This file is part of go-ethereum.
//
// go-ethereum is free software: you can redistribute it and/or modify
// it under the terms of the GNU General Public License as published by
// the Free Software Foundation, either version 3 of the License, or
// (at your option) any later version.
//
// go-ethereum is distributed in the hope that it will be useful,
// but WITHOUT ANY WARRANTY; without even the implied warranty of
// MERCHANTABILITY or FITNESS FOR A PARTICULAR PURPOSE. See the
// GNU General Public License for more details.
//
// You should have received a copy of the GNU General Public License
// along with go-ethereum. If not, see <http://www.gnu.org/licenses/>.

// Package utils contains internal helper functions for go-ethereum commands.
package utils

import (
	"crypto/ecdsa"
	"fmt"
	"io/ioutil"
	"math/big"
	"os"
	"path/filepath"
	"strconv"
	"strings"
	"time"

	"github.com/ethereum/go-ethereum/accounts"
	"github.com/ethereum/go-ethereum/accounts/keystore"
	"github.com/ethereum/go-ethereum/common"
	"github.com/ethereum/go-ethereum/common/fdlimit"
	"github.com/ethereum/go-ethereum/consensus"
	"github.com/ethereum/go-ethereum/consensus/ethash"
	"github.com/ethereum/go-ethereum/consensus/XDPoS"
	"github.com/ethereum/go-ethereum/core"
	"github.com/ethereum/go-ethereum/core/state"
	"github.com/ethereum/go-ethereum/core/vm"
	"github.com/ethereum/go-ethereum/crypto"
	"github.com/ethereum/go-ethereum/dashboard"
	"github.com/ethereum/go-ethereum/eth"
	"github.com/ethereum/go-ethereum/eth/downloader"
	"github.com/ethereum/go-ethereum/eth/gasprice"
	"github.com/ethereum/go-ethereum/ethdb"
	"github.com/ethereum/go-ethereum/ethstats"
	"github.com/ethereum/go-ethereum/les"
	"github.com/ethereum/go-ethereum/log"
	"github.com/ethereum/go-ethereum/metrics"
	"github.com/ethereum/go-ethereum/metrics/influxdb"
	"github.com/ethereum/go-ethereum/node"
	"github.com/ethereum/go-ethereum/p2p"
	"github.com/ethereum/go-ethereum/p2p/discv5"
	"github.com/ethereum/go-ethereum/p2p/enode"
	"github.com/ethereum/go-ethereum/p2p/nat"
	"github.com/ethereum/go-ethereum/p2p/netutil"
	"github.com/ethereum/go-ethereum/params"
	whisper "github.com/ethereum/go-ethereum/whisper/whisperv6"
	cli "gopkg.in/urfave/cli.v1"
)

var (
	CommandHelpTemplate = `{{.cmd.Name}}{{if .cmd.Subcommands}} command{{end}}{{if .cmd.Flags}} [command options]{{end}} [arguments...]
{{if .cmd.Description}}{{.cmd.Description}}
{{end}}{{if .cmd.Subcommands}}
SUBCOMMANDS:
	{{range .cmd.Subcommands}}{{.Name}}{{with .ShortName}}, {{.}}{{end}}{{ "\t" }}{{.Usage}}
	{{end}}{{end}}{{if .categorizedFlags}}
{{range $idx, $categorized := .categorizedFlags}}{{$categorized.Name}} OPTIONS:
{{range $categorized.Flags}}{{"\t"}}{{.}}
{{end}}
{{end}}{{end}}`
)

func init() {
	cli.AppHelpTemplate = `{{.Name}} {{if .Flags}}[global options] {{end}}command{{if .Flags}} [command options]{{end}} [arguments...]

VERSION:
   {{.Version}}

COMMANDS:
   {{range .Commands}}{{.Name}}{{with .ShortName}}, {{.}}{{end}}{{ "\t" }}{{.Usage}}
   {{end}}{{if .Flags}}
GLOBAL OPTIONS:
   {{range .Flags}}{{.}}
   {{end}}{{end}}
`

	cli.CommandHelpTemplate = CommandHelpTemplate
}

// NewApp creates an app with sane defaults.
func NewApp(gitCommit, usage string) *cli.App {
	app := cli.NewApp()
	app.Name = filepath.Base(os.Args[0])
	app.Author = ""
	//app.Authors = nil
	app.Email = ""
	app.Version = params.VersionWithMeta
	if len(gitCommit) >= 8 {
		app.Version += "-" + gitCommit[:8]
	}
	app.Usage = usage
	return app
}

// These are all the command line flags we support.
// If you add to this list, please remember to include the
// flag in the appropriate command definition.
//
// The flags are defined here so their names and help texts
// are the same for all commands.

var (
	// XDC flags.
	RollbackFlag = cli.StringFlag{
		Name:  "rollback",
		Usage: "Rollback chain at hash",
		Value: "",
	}
	// General settings
	AnnounceTxsFlag = cli.BoolFlag{
		Name:  "announce-txs",
		Usage: "Always commit transactions",
	}
	StoreRewardFlag = cli.BoolFlag{
		Name:  "store-reward",
		Usage: "Store reward to file",
	}
	DataDirFlag = DirectoryFlag{
		Name:  "datadir",
		Usage: "Data directory for the databases and keystore",
		Value: DirectoryString{node.DefaultDataDir()},
	}
	KeyStoreDirFlag = DirectoryFlag{
		Name:  "keystore",
		Usage: "Directory for the keystore (default = inside the datadir)",
	}
	NoUSBFlag = cli.BoolFlag{
		Name:  "nousb",
		Usage: "Disables monitoring for and managing USB hardware wallets",
	}
	NetworkIdFlag = cli.Uint64Flag{
		Name:  "networkid",
		Usage: "Network identifier (integer, 89=XDCchain)",
		Value: eth.DefaultConfig.NetworkId,
	}
	TestnetFlag = cli.BoolFlag{
		Name:  "testnet",
		Usage: "Ropsten network: pre-configured proof-of-work test network",
	}
	XDCTestnetFlag = cli.BoolFlag{
		Name:  "XDC-testnet",
		Usage: "XDC test network",
	}
	RinkebyFlag = cli.BoolFlag{
		Name:  "rinkeby",
		Usage: "Rinkeby network: pre-configured proof-of-authority test network",
	}
	GoerliFlag = cli.BoolFlag{
		Name:  "goerli",
		Usage: "Görli network: pre-configured proof-of-authority test network",
	}
	ConstantinopleOverrideFlag = cli.Uint64Flag{
		Name:  "override.constantinople",
		Usage: "Manually specify constantinople fork-block, overriding the bundled setting",
	}
	DeveloperFlag = cli.BoolFlag{
		Name:  "dev",
		Usage: "Ephemeral proof-of-authority network with a pre-funded developer account, mining enabled",
	}
	DeveloperPeriodFlag = cli.IntFlag{
		Name:  "dev.period",
		Usage: "Block period to use in developer mode (0 = mine only if transaction pending)",
	}
	IdentityFlag = cli.StringFlag{
		Name:  "identity",
		Usage: "Custom node name",
	}
	DocRootFlag = DirectoryFlag{
		Name:  "docroot",
		Usage: "Document Root for HTTPClient file scheme",
		Value: DirectoryString{homeDir()},
	}
	defaultSyncMode = eth.DefaultConfig.SyncMode
	SyncModeFlag    = TextMarshalerFlag{
		Name:  "syncmode",
		Usage: `Blockchain sync mode ("fast", "full", or "light")`,
		Value: &defaultSyncMode,
	}
	GCModeFlag = cli.StringFlag{
		Name:  "gcmode",
		Usage: `Blockchain garbage collection mode ("full", "archive")`,
		Value: "full",
	}
	LightServFlag = cli.IntFlag{
		Name:  "lightserv",
		Usage: "Maximum percentage of time allowed for serving LES requests (0-90)",
		Value: 0,
	}
	LightPeersFlag = cli.IntFlag{
		Name:  "lightpeers",
		Usage: "Maximum number of LES client peers",
		Value: eth.DefaultConfig.LightPeers,
	}
	LightKDFFlag = cli.BoolFlag{
		Name:  "lightkdf",
		Usage: "Reduce key-derivation RAM & CPU usage at some expense of KDF strength",
	}
	WhitelistFlag = cli.StringFlag{
		Name:  "whitelist",
		Usage: "Comma separated block number-to-hash mappings to enforce (<number>=<hash>)",
	}
	// Dashboard settings
	DashboardEnabledFlag = cli.BoolFlag{
		Name:  metrics.DashboardEnabledFlag,
		Usage: "Enable the dashboard",
	}
	DashboardAddrFlag = cli.StringFlag{
		Name:  "dashboard.addr",
		Usage: "Dashboard listening interface",
		Value: dashboard.DefaultConfig.Host,
	}
	DashboardPortFlag = cli.IntFlag{
		Name:  "dashboard.host",
		Usage: "Dashboard listening port",
		Value: dashboard.DefaultConfig.Port,
	}
	DashboardRefreshFlag = cli.DurationFlag{
		Name:  "dashboard.refresh",
		Usage: "Dashboard metrics collection refresh rate",
		Value: dashboard.DefaultConfig.Refresh,
	}
	// Ethash settings
	EthashCacheDirFlag = DirectoryFlag{
		Name:  "ethash.cachedir",
		Usage: "Directory to store the ethash verification caches (default = inside the datadir)",
	}
	EthashCachesInMemoryFlag = cli.IntFlag{
		Name:  "ethash.cachesinmem",
		Usage: "Number of recent ethash caches to keep in memory (16MB each)",
		Value: eth.DefaultConfig.Ethash.CachesInMem,
	}
	EthashCachesOnDiskFlag = cli.IntFlag{
		Name:  "ethash.cachesondisk",
		Usage: "Number of recent ethash caches to keep on disk (16MB each)",
		Value: eth.DefaultConfig.Ethash.CachesOnDisk,
	}
	EthashDatasetDirFlag = DirectoryFlag{
		Name:  "ethash.dagdir",
		Usage: "Directory to store the ethash mining DAGs (default = inside home folder)",
		Value: DirectoryString{eth.DefaultConfig.Ethash.DatasetDir},
	}
	EthashDatasetsInMemoryFlag = cli.IntFlag{
		Name:  "ethash.dagsinmem",
		Usage: "Number of recent ethash mining DAGs to keep in memory (1+GB each)",
		Value: eth.DefaultConfig.Ethash.DatasetsInMem,
	}
	EthashDatasetsOnDiskFlag = cli.IntFlag{
		Name:  "ethash.dagsondisk",
		Usage: "Number of recent ethash mining DAGs to keep on disk (1+GB each)",
		Value: eth.DefaultConfig.Ethash.DatasetsOnDisk,
	}
	// Transaction pool settings
	TxPoolLocalsFlag = cli.StringFlag{
		Name:  "txpool.locals",
		Usage: "Comma separated accounts to treat as locals (no flush, priority inclusion)",
	}
	TxPoolNoLocalsFlag = cli.BoolFlag{
		Name:  "txpool.nolocals",
		Usage: "Disables price exemptions for locally submitted transactions",
	}
	TxPoolJournalFlag = cli.StringFlag{
		Name:  "txpool.journal",
		Usage: "Disk journal for local transaction to survive node restarts",
		Value: core.DefaultTxPoolConfig.Journal,
	}
	TxPoolRejournalFlag = cli.DurationFlag{
		Name:  "txpool.rejournal",
		Usage: "Time interval to regenerate the local transaction journal",
		Value: core.DefaultTxPoolConfig.Rejournal,
	}
	TxPoolPriceLimitFlag = cli.Uint64Flag{
		Name:  "txpool.pricelimit",
		Usage: "Minimum gas price limit to enforce for acceptance into the pool",
		Value: eth.DefaultConfig.TxPool.PriceLimit,
	}
	TxPoolPriceBumpFlag = cli.Uint64Flag{
		Name:  "txpool.pricebump",
		Usage: "Price bump percentage to replace an already existing transaction",
		Value: eth.DefaultConfig.TxPool.PriceBump,
	}
	TxPoolAccountSlotsFlag = cli.Uint64Flag{
		Name:  "txpool.accountslots",
		Usage: "Minimum number of executable transaction slots guaranteed per account",
		Value: eth.DefaultConfig.TxPool.AccountSlots,
	}
	TxPoolGlobalSlotsFlag = cli.Uint64Flag{
		Name:  "txpool.globalslots",
		Usage: "Maximum number of executable transaction slots for all accounts",
		Value: eth.DefaultConfig.TxPool.GlobalSlots,
	}
	TxPoolAccountQueueFlag = cli.Uint64Flag{
		Name:  "txpool.accountqueue",
		Usage: "Maximum number of non-executable transaction slots permitted per account",
		Value: eth.DefaultConfig.TxPool.AccountQueue,
	}
	TxPoolGlobalQueueFlag = cli.Uint64Flag{
		Name:  "txpool.globalqueue",
		Usage: "Maximum number of non-executable transaction slots for all accounts",
		Value: eth.DefaultConfig.TxPool.GlobalQueue,
	}
	TxPoolLifetimeFlag = cli.DurationFlag{
		Name:  "txpool.lifetime",
		Usage: "Maximum amount of time non-executable transaction are queued",
		Value: eth.DefaultConfig.TxPool.Lifetime,
	}
	// Performance tuning settings
	CacheFlag = cli.IntFlag{
		Name:  "cache",
		Usage: "Megabytes of memory allocated to internal caching",
		Value: 1024,
	}
	CacheDatabaseFlag = cli.IntFlag{
		Name:  "cache.database",
		Usage: "Percentage of cache memory allowance to use for database io",
		Value: 50,
	}
	CacheTrieFlag = cli.IntFlag{
		Name:  "cache.trie",
		Usage: "Percentage of cache memory allowance to use for trie caching",
		Value: 25,
	}
	CacheGCFlag = cli.IntFlag{
		Name:  "cache.gc",
		Usage: "Percentage of cache memory allowance to use for trie pruning",
		Value: 25,
	}
	TrieCacheGenFlag = cli.IntFlag{
		Name:  "trie-cache-gens",
		Usage: "Number of trie node generations to keep in memory",
		Value: int(state.MaxTrieCacheGen),
	}
	// Miner settings
	StakingEnabledFlag = cli.BoolFlag{
		Name:  "mine",
		Usage: "Enable staking",
	}
<<<<<<< HEAD
	StakerThreadsFlag = cli.IntFlag{
		Name:  "minerthreads",
		Usage: "Number of CPU threads to use for staking",
		Value: runtime.NumCPU(),
=======
	MinerThreadsFlag = cli.IntFlag{
		Name:  "miner.threads",
		Usage: "Number of CPU threads to use for mining",
		Value: 0,
	}
	MinerLegacyThreadsFlag = cli.IntFlag{
		Name:  "minerthreads",
		Usage: "Number of CPU threads to use for mining (deprecated, use --miner.threads)",
		Value: 0,
>>>>>>> 4bcc0a37
	}
	MinerNotifyFlag = cli.StringFlag{
		Name:  "miner.notify",
		Usage: "Comma separated HTTP URL list to notify of new work packages",
	}
	MinerGasTargetFlag = cli.Uint64Flag{
		Name:  "miner.gastarget",
		Usage: "Target gas floor for mined blocks",
		Value: eth.DefaultConfig.MinerGasFloor,
	}
	MinerLegacyGasTargetFlag = cli.Uint64Flag{
		Name:  "targetgaslimit",
		Usage: "Target gas floor for mined blocks (deprecated, use --miner.gastarget)",
		Value: eth.DefaultConfig.MinerGasFloor,
	}
	MinerGasLimitFlag = cli.Uint64Flag{
		Name:  "miner.gaslimit",
		Usage: "Target gas ceiling for mined blocks",
		Value: eth.DefaultConfig.MinerGasCeil,
	}
	MinerGasPriceFlag = BigFlag{
		Name:  "miner.gasprice",
		Usage: "Minimum gas price for mining a transaction",
		Value: eth.DefaultConfig.MinerGasPrice,
	}
	MinerLegacyGasPriceFlag = BigFlag{
		Name:  "gasprice",
		Usage: "Minimum gas price for mining a transaction (deprecated, use --miner.gasprice)",
		Value: eth.DefaultConfig.MinerGasPrice,
	}
	MinerEtherbaseFlag = cli.StringFlag{
		Name:  "miner.etherbase",
		Usage: "Public address for block mining rewards (default = first account)",
		Value: "0",
	}
	MinerLegacyEtherbaseFlag = cli.StringFlag{
		Name:  "etherbase",
		Usage: "Public address for block mining rewards (default = first account, deprecated, use --miner.etherbase)",
		Value: "0",
	}
	MinerExtraDataFlag = cli.StringFlag{
		Name:  "miner.extradata",
		Usage: "Block extra data set by the miner (default = client version)",
	}
	MinerLegacyExtraDataFlag = cli.StringFlag{
		Name:  "extradata",
		Usage: "Block extra data set by the miner (default = client version, deprecated, use --miner.extradata)",
	}
	MinerRecommitIntervalFlag = cli.DurationFlag{
		Name:  "miner.recommit",
		Usage: "Time interval to recreate the block being mined",
		Value: eth.DefaultConfig.MinerRecommit,
	}
	MinerNoVerfiyFlag = cli.BoolFlag{
		Name:  "miner.noverify",
		Usage: "Disable remote sealing verification",
	}
	// Account settings
	UnlockedAccountFlag = cli.StringFlag{
		Name:  "unlock",
		Usage: "Comma separated list of accounts to unlock",
		Value: "",
	}
	PasswordFileFlag = cli.StringFlag{
		Name:  "password",
		Usage: "Password file to use for non-interactive password input",
		Value: "",
	}

	VMEnableDebugFlag = cli.BoolFlag{
		Name:  "vmdebug",
		Usage: "Record information useful for VM and contract debugging",
	}
	RPCGlobalGasCap = cli.Uint64Flag{
		Name:  "rpc.gascap",
		Usage: "Sets a cap on gas that can be used in eth_call/estimateGas",
	}
	// Logging and debug settings
	EthStatsURLFlag = cli.StringFlag{
		Name:  "ethstats",
		Usage: "Reporting URL of a ethstats service (nodename:secret@host:port)",
	}
	FakePoWFlag = cli.BoolFlag{
		Name:  "fakepow",
		Usage: "Disables proof-of-work verification",
	}
	NoCompactionFlag = cli.BoolFlag{
		Name:  "nocompaction",
		Usage: "Disables db compaction after import",
	}
	// RPC settings
	RPCEnabledFlag = cli.BoolFlag{
		Name:  "rpc",
		Usage: "Enable the HTTP-RPC server",
	}
	RPCListenAddrFlag = cli.StringFlag{
		Name:  "rpcaddr",
		Usage: "HTTP-RPC server listening interface",
		Value: node.DefaultHTTPHost,
	}
	RPCPortFlag = cli.IntFlag{
		Name:  "rpcport",
		Usage: "HTTP-RPC server listening port",
		Value: node.DefaultHTTPPort,
	}
	RPCCORSDomainFlag = cli.StringFlag{
		Name:  "rpccorsdomain",
		Usage: "Comma separated list of domains from which to accept cross origin requests (browser enforced)",
		Value: "",
	}
	RPCVirtualHostsFlag = cli.StringFlag{
		Name:  "rpcvhosts",
		Usage: "Comma separated list of virtual hostnames from which to accept requests (server enforced). Accepts '*' wildcard.",
		Value: strings.Join(node.DefaultConfig.HTTPVirtualHosts, ","),
	}
	RPCApiFlag = cli.StringFlag{
		Name:  "rpcapi",
		Usage: "API's offered over the HTTP-RPC interface",
		Value: "",
	}
	IPCDisabledFlag = cli.BoolFlag{
		Name:  "ipcdisable",
		Usage: "Disable the IPC-RPC server",
	}
	IPCPathFlag = DirectoryFlag{
		Name:  "ipcpath",
		Usage: "Filename for IPC socket/pipe within the datadir (explicit paths escape it)",
	}
	WSEnabledFlag = cli.BoolFlag{
		Name:  "ws",
		Usage: "Enable the WS-RPC server",
	}
	WSListenAddrFlag = cli.StringFlag{
		Name:  "wsaddr",
		Usage: "WS-RPC server listening interface",
		Value: node.DefaultWSHost,
	}
	WSPortFlag = cli.IntFlag{
		Name:  "wsport",
		Usage: "WS-RPC server listening port",
		Value: node.DefaultWSPort,
	}
	WSApiFlag = cli.StringFlag{
		Name:  "wsapi",
		Usage: "API's offered over the WS-RPC interface",
		Value: "",
	}
	WSAllowedOriginsFlag = cli.StringFlag{
		Name:  "wsorigins",
		Usage: "Origins from which to accept websockets requests",
		Value: "",
	}
	ExecFlag = cli.StringFlag{
		Name:  "exec",
		Usage: "Execute JavaScript statement",
	}
	PreloadJSFlag = cli.StringFlag{
		Name:  "preload",
		Usage: "Comma separated list of JavaScript files to preload into the console",
	}

	// Network Settings
	MaxPeersFlag = cli.IntFlag{
		Name:  "maxpeers",
		Usage: "Maximum number of network peers (network disabled if set to 0)",
		Value: 25,
	}
	MaxPendingPeersFlag = cli.IntFlag{
		Name:  "maxpendpeers",
		Usage: "Maximum number of pending connection attempts (defaults used if set to 0)",
		Value: 0,
	}
	ListenPortFlag = cli.IntFlag{
		Name:  "port",
		Usage: "Network listening port",
		Value: 30303,
	}
	BootnodesFlag = cli.StringFlag{
		Name:  "bootnodes",
		Usage: "Comma separated enode URLs for P2P discovery bootstrap (set v4+v5 instead for light servers)",
		Value: "",
	}
	BootnodesV4Flag = cli.StringFlag{
		Name:  "bootnodesv4",
		Usage: "Comma separated enode URLs for P2P v4 discovery bootstrap (light server, full nodes)",
		Value: "",
	}
	BootnodesV5Flag = cli.StringFlag{
		Name:  "bootnodesv5",
		Usage: "Comma separated enode URLs for P2P v5 discovery bootstrap (light server, light nodes)",
		Value: "",
	}
	NodeKeyFileFlag = cli.StringFlag{
		Name:  "nodekey",
		Usage: "P2P node key file",
	}
	NodeKeyHexFlag = cli.StringFlag{
		Name:  "nodekeyhex",
		Usage: "P2P node key as hex (for testing)",
	}
	NATFlag = cli.StringFlag{
		Name:  "nat",
		Usage: "NAT port mapping mechanism (any|none|upnp|pmp|extip:<IP>)",
		Value: "any",
	}
	NoDiscoverFlag = cli.BoolFlag{
		Name:  "nodiscover",
		Usage: "Disables the peer discovery mechanism (manual peer addition)",
	}
	DiscoveryV5Flag = cli.BoolFlag{
		Name:  "v5disc",
		Usage: "Enables the experimental RLPx V5 (Topic Discovery) mechanism",
	}
	NetrestrictFlag = cli.StringFlag{
		Name:  "netrestrict",
		Usage: "Restricts network communication to the given IP networks (CIDR masks)",
	}

	// ATM the url is left to the user and deployment to
	JSpathFlag = cli.StringFlag{
		Name:  "jspath",
		Usage: "JavaScript root path for `loadScript`",
		Value: ".",
	}

	// Gas price oracle settings
	GpoBlocksFlag = cli.IntFlag{
		Name:  "gpoblocks",
		Usage: "Number of recent blocks to check for gas prices",
		Value: eth.DefaultConfig.GPO.Blocks,
	}
	GpoPercentileFlag = cli.IntFlag{
		Name:  "gpopercentile",
		Usage: "Suggested gas price is the given percentile of a set of recent transaction gas prices",
		Value: eth.DefaultConfig.GPO.Percentile,
	}
	WhisperEnabledFlag = cli.BoolFlag{
		Name:  "shh",
		Usage: "Enable Whisper",
	}
	WhisperMaxMessageSizeFlag = cli.IntFlag{
		Name:  "shh.maxmessagesize",
		Usage: "Max message size accepted",
		Value: int(whisper.DefaultMaxMessageSize),
	}
	WhisperMinPOWFlag = cli.Float64Flag{
		Name:  "shh.pow",
		Usage: "Minimum POW accepted",
		Value: whisper.DefaultMinimumPoW,
	}
	WhisperRestrictConnectionBetweenLightClientsFlag = cli.BoolFlag{
		Name:  "shh.restrict-light",
		Usage: "Restrict connection between two whisper light clients",
	}

	// Metrics flags
	MetricsEnabledFlag = cli.BoolFlag{
		Name:  metrics.MetricsEnabledFlag,
		Usage: "Enable metrics collection and reporting",
	}
	MetricsEnableInfluxDBFlag = cli.BoolFlag{
		Name:  "metrics.influxdb",
		Usage: "Enable metrics export/push to an external InfluxDB database",
	}
	MetricsInfluxDBEndpointFlag = cli.StringFlag{
		Name:  "metrics.influxdb.endpoint",
		Usage: "InfluxDB API endpoint to report metrics to",
		Value: "http://localhost:8086",
	}
	MetricsInfluxDBDatabaseFlag = cli.StringFlag{
		Name:  "metrics.influxdb.database",
		Usage: "InfluxDB database name to push reported metrics to",
		Value: "geth",
	}
	MetricsInfluxDBUsernameFlag = cli.StringFlag{
		Name:  "metrics.influxdb.username",
		Usage: "Username to authorize access to the database",
		Value: "test",
	}
	MetricsInfluxDBPasswordFlag = cli.StringFlag{
		Name:  "metrics.influxdb.password",
		Usage: "Password to authorize access to the database",
		Value: "test",
	}
	// Tags are part of every measurement sent to InfluxDB. Queries on tags are faster in InfluxDB.
	// For example `host` tag could be used so that we can group all nodes and average a measurement
	// across all of them, but also so that we can select a specific node and inspect its measurements.
	// https://docs.influxdata.com/influxdb/v1.4/concepts/key_concepts/#tag-key
	MetricsInfluxDBTagsFlag = cli.StringFlag{
		Name:  "metrics.influxdb.tags",
		Usage: "Comma-separated InfluxDB tags (key/values) attached to all measurements",
		Value: "host=localhost",
	}

	EWASMInterpreterFlag = cli.StringFlag{
		Name:  "vm.ewasm",
		Usage: "External ewasm configuration (default = built-in interpreter)",
		Value: "",
	}
	EVMInterpreterFlag = cli.StringFlag{
		Name:  "vm.evm",
		Usage: "External EVM configuration (default = built-in interpreter)",
		Value: "",
	}
)

// MakeDataDir retrieves the currently requested data directory, terminating
// if none (or the empty string) is specified. If the node is starting a testnet,
// the a subdirectory of the specified datadir will be used.
func MakeDataDir(ctx *cli.Context) string {
	if path := ctx.GlobalString(DataDirFlag.Name); path != "" {
		if ctx.GlobalBool(TestnetFlag.Name) {
			return filepath.Join(path, "testnet")
		}
		if ctx.GlobalBool(RinkebyFlag.Name) {
			return filepath.Join(path, "rinkeby")
		}
		if ctx.GlobalBool(GoerliFlag.Name) {
			return filepath.Join(path, "goerli")
		}
		return path
	}
	Fatalf("Cannot determine default data directory, please set manually (--datadir)")
	return ""
}

// setNodeKey creates a node key from set command line flags, either loading it
// from a file or as a specified hex value. If neither flags were provided, this
// method returns nil and an emphemeral key is to be generated.
func setNodeKey(ctx *cli.Context, cfg *p2p.Config) {
	var (
		hex  = ctx.GlobalString(NodeKeyHexFlag.Name)
		file = ctx.GlobalString(NodeKeyFileFlag.Name)
		key  *ecdsa.PrivateKey
		err  error
	)
	switch {
	case file != "" && hex != "":
		Fatalf("Options %q and %q are mutually exclusive", NodeKeyFileFlag.Name, NodeKeyHexFlag.Name)
	case file != "":
		if key, err = crypto.LoadECDSA(file); err != nil {
			Fatalf("Option %q: %v", NodeKeyFileFlag.Name, err)
		}
		cfg.PrivateKey = key
	case hex != "":
		if key, err = crypto.HexToECDSA(hex); err != nil {
			Fatalf("Option %q: %v", NodeKeyHexFlag.Name, err)
		}
		cfg.PrivateKey = key
	}
}

// setNodeUserIdent creates the user identifier from CLI flags.
func setNodeUserIdent(ctx *cli.Context, cfg *node.Config) {
	if identity := ctx.GlobalString(IdentityFlag.Name); len(identity) > 0 {
		cfg.UserIdent = identity
	}
}

// setBootstrapNodes creates a list of bootstrap nodes from the command line
// flags, reverting to pre-configured ones if none have been specified.
func setBootstrapNodes(ctx *cli.Context, cfg *p2p.Config) {
	urls := []string{}
	switch {
	case ctx.GlobalIsSet(BootnodesFlag.Name) || ctx.GlobalIsSet(BootnodesV4Flag.Name):
		if ctx.GlobalIsSet(BootnodesV4Flag.Name) {
			urls = strings.Split(ctx.GlobalString(BootnodesV4Flag.Name), ",")
		} else {
			urls = strings.Split(ctx.GlobalString(BootnodesFlag.Name), ",")
		}
	case ctx.GlobalBool(TestnetFlag.Name):
		urls = params.TestnetBootnodes
	case ctx.GlobalBool(RinkebyFlag.Name):
		urls = params.RinkebyBootnodes
	case ctx.GlobalBool(GoerliFlag.Name):
		urls = params.GoerliBootnodes
	case cfg.BootstrapNodes != nil:
		return // already set, don't apply defaults.
	}

	cfg.BootstrapNodes = make([]*enode.Node, 0, len(urls))
	for _, url := range urls {
		node, err := enode.ParseV4(url)
		if err != nil {
			log.Crit("Bootstrap URL invalid", "enode", url, "err", err)
		}
		cfg.BootstrapNodes = append(cfg.BootstrapNodes, node)
	}
}

// setBootstrapNodesV5 creates a list of bootstrap nodes from the command line
// flags, reverting to pre-configured ones if none have been specified.
func setBootstrapNodesV5(ctx *cli.Context, cfg *p2p.Config) {
	urls := params.DiscoveryV5Bootnodes
	switch {
	case ctx.GlobalIsSet(BootnodesFlag.Name) || ctx.GlobalIsSet(BootnodesV5Flag.Name):
		if ctx.GlobalIsSet(BootnodesV5Flag.Name) {
			urls = strings.Split(ctx.GlobalString(BootnodesV5Flag.Name), ",")
		} else {
			urls = strings.Split(ctx.GlobalString(BootnodesFlag.Name), ",")
		}
	case ctx.GlobalBool(RinkebyFlag.Name):
		urls = params.RinkebyBootnodes
	case ctx.GlobalBool(GoerliFlag.Name):
		urls = params.GoerliBootnodes
	case cfg.BootstrapNodesV5 != nil:
		return // already set, don't apply defaults.
	}

	cfg.BootstrapNodesV5 = make([]*discv5.Node, 0, len(urls))
	for _, url := range urls {
		node, err := discv5.ParseNode(url)
		if err != nil {
			log.Error("Bootstrap URL invalid", "enode", url, "err", err)
			continue
		}
		cfg.BootstrapNodesV5 = append(cfg.BootstrapNodesV5, node)
	}
}

// setListenAddress creates a TCP listening address string from set command
// line flags.
func setListenAddress(ctx *cli.Context, cfg *p2p.Config) {
	if ctx.GlobalIsSet(ListenPortFlag.Name) {
		cfg.ListenAddr = fmt.Sprintf(":%d", ctx.GlobalInt(ListenPortFlag.Name))
	}
}

// setNAT creates a port mapper from command line flags.
func setNAT(ctx *cli.Context, cfg *p2p.Config) {
	if ctx.GlobalIsSet(NATFlag.Name) {
		log.Info("NAT is setted", "value", ctx.GlobalString(NATFlag.Name))
		natif, err := nat.Parse(ctx.GlobalString(NATFlag.Name))
		if err != nil {
			Fatalf("Option %s: %v", NATFlag.Name, err)
		}
		cfg.NAT = natif
	}
}

// splitAndTrim splits input separated by a comma
// and trims excessive white space from the substrings.
func splitAndTrim(input string) []string {
	result := strings.Split(input, ",")
	for i, r := range result {
		result[i] = strings.TrimSpace(r)
	}
	return result
}

// setHTTP creates the HTTP RPC listener interface string from the set
// command line flags, returning empty if the HTTP endpoint is disabled.
func setHTTP(ctx *cli.Context, cfg *node.Config) {
	if ctx.GlobalBool(RPCEnabledFlag.Name) && cfg.HTTPHost == "" {
		cfg.HTTPHost = "127.0.0.1"
		if ctx.GlobalIsSet(RPCListenAddrFlag.Name) {
			cfg.HTTPHost = ctx.GlobalString(RPCListenAddrFlag.Name)
		}
	}

	if ctx.GlobalIsSet(RPCPortFlag.Name) {
		cfg.HTTPPort = ctx.GlobalInt(RPCPortFlag.Name)
	}
	if ctx.GlobalIsSet(RPCCORSDomainFlag.Name) {
		cfg.HTTPCors = splitAndTrim(ctx.GlobalString(RPCCORSDomainFlag.Name))
	}
	if ctx.GlobalIsSet(RPCApiFlag.Name) {
		cfg.HTTPModules = splitAndTrim(ctx.GlobalString(RPCApiFlag.Name))
	}
	if ctx.GlobalIsSet(RPCVirtualHostsFlag.Name) {
		cfg.HTTPVirtualHosts = splitAndTrim(ctx.GlobalString(RPCVirtualHostsFlag.Name))
	}
}

// setWS creates the WebSocket RPC listener interface string from the set
// command line flags, returning empty if the HTTP endpoint is disabled.
func setWS(ctx *cli.Context, cfg *node.Config) {
	if ctx.GlobalBool(WSEnabledFlag.Name) && cfg.WSHost == "" {
		cfg.WSHost = "127.0.0.1"
		if ctx.GlobalIsSet(WSListenAddrFlag.Name) {
			cfg.WSHost = ctx.GlobalString(WSListenAddrFlag.Name)
		}
	}

	if ctx.GlobalIsSet(WSPortFlag.Name) {
		cfg.WSPort = ctx.GlobalInt(WSPortFlag.Name)
	}
	if ctx.GlobalIsSet(WSAllowedOriginsFlag.Name) {
		cfg.WSOrigins = splitAndTrim(ctx.GlobalString(WSAllowedOriginsFlag.Name))
	}
	if ctx.GlobalIsSet(WSApiFlag.Name) {
		cfg.WSModules = splitAndTrim(ctx.GlobalString(WSApiFlag.Name))
	}
}

// setIPC creates an IPC path configuration from the set command line flags,
// returning an empty string if IPC was explicitly disabled, or the set path.
func setIPC(ctx *cli.Context, cfg *node.Config) {
	checkExclusive(ctx, IPCDisabledFlag, IPCPathFlag)
	switch {
	case ctx.GlobalBool(IPCDisabledFlag.Name):
		cfg.IPCPath = ""
	case ctx.GlobalIsSet(IPCPathFlag.Name):
		cfg.IPCPath = ctx.GlobalString(IPCPathFlag.Name)
	}
}

<<<<<<< HEAD
// MakeDatabaseHandles raises out the number of allowed file handles per process
// for XDC and returns half of the allowance to assign to the database.
func MakeDatabaseHandles() int {
	limit, err := fdlimit.Current()
=======
// makeDatabaseHandles raises out the number of allowed file handles per process
// for Geth and returns half of the allowance to assign to the database.
func makeDatabaseHandles() int {
	limit, err := fdlimit.Maximum()
>>>>>>> 4bcc0a37
	if err != nil {
		Fatalf("Failed to retrieve file descriptor allowance: %v", err)
	}
	raised, err := fdlimit.Raise(uint64(limit))
	if err != nil {
		Fatalf("Failed to raise file descriptor allowance: %v", err)
	}
	return int(raised / 2) // Leave half for networking and other stuff
}

// MakeAddress converts an account specified directly as a hex encoded string or
// a key index in the key store to an internal account representation.
func MakeAddress(ks *keystore.KeyStore, account string) (accounts.Account, error) {
	// If the specified account is a valid address, return it
	if common.IsHexAddress(account) {
		return accounts.Account{Address: common.HexToAddress(account)}, nil
	}
	// Otherwise try to interpret the account as a keystore index
	index, err := strconv.Atoi(account)
	if err != nil || index < 0 {
		return accounts.Account{}, fmt.Errorf("invalid account address or index %q", account)
	}
	log.Warn("-------------------------------------------------------------------")
	log.Warn("Referring to accounts by order in the keystore folder is dangerous!")
	log.Warn("This functionality is deprecated and will be removed in the future!")
	log.Warn("Please use explicit addresses! (can search via `XDC account list`)")
	log.Warn("-------------------------------------------------------------------")

	accs := ks.Accounts()
	if len(accs) <= index {
		return accounts.Account{}, fmt.Errorf("index %d higher than number of accounts %d", index, len(accs))
	}
	return accs[index], nil
}

// setEtherbase retrieves the etherbase either from the directly specified
// command line flags or from the keystore if CLI indexed.
func setEtherbase(ctx *cli.Context, ks *keystore.KeyStore, cfg *eth.Config) {
	// Extract the current etherbase, new flag overriding legacy one
	var etherbase string
	if ctx.GlobalIsSet(MinerLegacyEtherbaseFlag.Name) {
		etherbase = ctx.GlobalString(MinerLegacyEtherbaseFlag.Name)
	}
	if ctx.GlobalIsSet(MinerEtherbaseFlag.Name) {
		etherbase = ctx.GlobalString(MinerEtherbaseFlag.Name)
	}
	// Convert the etherbase into an address and configure it
	if etherbase != "" {
		account, err := MakeAddress(ks, etherbase)
		if err != nil {
			Fatalf("Invalid miner etherbase: %v", err)
		}
		cfg.Etherbase = account.Address
	}
}

// MakePasswordList reads password lines from the file specified by the global --password flag.
func MakePasswordList(ctx *cli.Context) []string {
	path := ctx.GlobalString(PasswordFileFlag.Name)
	if path == "" {
		return nil
	}
	text, err := ioutil.ReadFile(path)
	if err != nil {
		Fatalf("Failed to read password file: %v", err)
	}
	lines := strings.Split(string(text), "\n")
	// Sanitise DOS line endings.
	for i := range lines {
		lines[i] = strings.TrimRight(lines[i], "\r")
	}
	return lines
}

func SetP2PConfig(ctx *cli.Context, cfg *p2p.Config) {
	setNodeKey(ctx, cfg)
	setNAT(ctx, cfg)
	setListenAddress(ctx, cfg)
	setBootstrapNodes(ctx, cfg)
	setBootstrapNodesV5(ctx, cfg)

	lightClient := ctx.GlobalString(SyncModeFlag.Name) == "light"
	lightServer := ctx.GlobalInt(LightServFlag.Name) != 0
	lightPeers := ctx.GlobalInt(LightPeersFlag.Name)

	if ctx.GlobalIsSet(MaxPeersFlag.Name) {
		cfg.MaxPeers = ctx.GlobalInt(MaxPeersFlag.Name)
		if lightServer && !ctx.GlobalIsSet(LightPeersFlag.Name) {
			cfg.MaxPeers += lightPeers
		}
	} else {
		if lightServer {
			cfg.MaxPeers += lightPeers
		}
		if lightClient && ctx.GlobalIsSet(LightPeersFlag.Name) && cfg.MaxPeers < lightPeers {
			cfg.MaxPeers = lightPeers
		}
	}
	if !(lightClient || lightServer) {
		lightPeers = 0
	}
	ethPeers := cfg.MaxPeers - lightPeers
	if lightClient {
		ethPeers = 0
	}
	log.Info("Maximum peer count", "ETH", ethPeers, "LES", lightPeers, "total", cfg.MaxPeers)

	if ctx.GlobalIsSet(MaxPendingPeersFlag.Name) {
		cfg.MaxPendingPeers = ctx.GlobalInt(MaxPendingPeersFlag.Name)
	}
	if ctx.GlobalIsSet(NoDiscoverFlag.Name) || lightClient {
		cfg.NoDiscovery = true
	}

	// if we're running a light client or server, force enable the v5 peer discovery
	// unless it is explicitly disabled with --nodiscover note that explicitly specifying
	// --v5disc overrides --nodiscover, in which case the later only disables v4 discovery
	forceV5Discovery := (lightClient || lightServer) && !ctx.GlobalBool(NoDiscoverFlag.Name)
	if ctx.GlobalIsSet(DiscoveryV5Flag.Name) {
		cfg.DiscoveryV5 = ctx.GlobalBool(DiscoveryV5Flag.Name)
	} else if forceV5Discovery {
		cfg.DiscoveryV5 = true
	}

	if netrestrict := ctx.GlobalString(NetrestrictFlag.Name); netrestrict != "" {
		list, err := netutil.ParseNetlist(netrestrict)
		if err != nil {
			Fatalf("Option %q: %v", NetrestrictFlag.Name, err)
		}
		cfg.NetRestrict = list
	}

	if ctx.GlobalBool(DeveloperFlag.Name) {
		// --dev mode can't use p2p networking.
		cfg.MaxPeers = 0
		cfg.ListenAddr = ":0"
		cfg.NoDiscovery = true
		cfg.DiscoveryV5 = false
	}
}

// SetNodeConfig applies node-related command line flags to the config.
func SetNodeConfig(ctx *cli.Context, cfg *node.Config) {
	SetP2PConfig(ctx, &cfg.P2P)
	setIPC(ctx, cfg)
	setHTTP(ctx, cfg)
	setWS(ctx, cfg)
	setNodeUserIdent(ctx, cfg)
	setDataDir(ctx, cfg)

	if ctx.GlobalIsSet(KeyStoreDirFlag.Name) {
		cfg.KeyStoreDir = ctx.GlobalString(KeyStoreDirFlag.Name)
	}
	if ctx.GlobalIsSet(LightKDFFlag.Name) {
		cfg.UseLightweightKDF = ctx.GlobalBool(LightKDFFlag.Name)
	}
	if ctx.GlobalIsSet(NoUSBFlag.Name) {
		cfg.NoUSB = ctx.GlobalBool(NoUSBFlag.Name)
	}
}

func setDataDir(ctx *cli.Context, cfg *node.Config) {
	switch {
	case ctx.GlobalIsSet(DataDirFlag.Name):
		cfg.DataDir = ctx.GlobalString(DataDirFlag.Name)
	case ctx.GlobalBool(DeveloperFlag.Name):
		cfg.DataDir = "" // unless explicitly requested, use memory databases
	case ctx.GlobalBool(TestnetFlag.Name):
		cfg.DataDir = filepath.Join(node.DefaultDataDir(), "testnet")
	case ctx.GlobalBool(RinkebyFlag.Name):
		cfg.DataDir = filepath.Join(node.DefaultDataDir(), "rinkeby")
	case ctx.GlobalBool(GoerliFlag.Name):
		cfg.DataDir = filepath.Join(node.DefaultDataDir(), "goerli")
	}
	if ctx.GlobalIsSet(AnnounceTxsFlag.Name) {
		cfg.AnnounceTxs = ctx.GlobalBool(AnnounceTxsFlag.Name)
	}
}

func setGPO(ctx *cli.Context, cfg *gasprice.Config) {
	if ctx.GlobalIsSet(GpoBlocksFlag.Name) {
		cfg.Blocks = ctx.GlobalInt(GpoBlocksFlag.Name)
	}
	if ctx.GlobalIsSet(GpoPercentileFlag.Name) {
		cfg.Percentile = ctx.GlobalInt(GpoPercentileFlag.Name)
	}
}

func setTxPool(ctx *cli.Context, cfg *core.TxPoolConfig) {
	if ctx.GlobalIsSet(TxPoolLocalsFlag.Name) {
		locals := strings.Split(ctx.GlobalString(TxPoolLocalsFlag.Name), ",")
		for _, account := range locals {
			if trimmed := strings.TrimSpace(account); !common.IsHexAddress(trimmed) {
				Fatalf("Invalid account in --txpool.locals: %s", trimmed)
			} else {
				cfg.Locals = append(cfg.Locals, common.HexToAddress(account))
			}
		}
	}
	if ctx.GlobalIsSet(TxPoolNoLocalsFlag.Name) {
		cfg.NoLocals = ctx.GlobalBool(TxPoolNoLocalsFlag.Name)
	}
	if ctx.GlobalIsSet(TxPoolJournalFlag.Name) {
		cfg.Journal = ctx.GlobalString(TxPoolJournalFlag.Name)
	}
	if ctx.GlobalIsSet(TxPoolRejournalFlag.Name) {
		cfg.Rejournal = ctx.GlobalDuration(TxPoolRejournalFlag.Name)
	}
	if ctx.GlobalIsSet(TxPoolPriceLimitFlag.Name) {
		cfg.PriceLimit = ctx.GlobalUint64(TxPoolPriceLimitFlag.Name)
	}
	if ctx.GlobalIsSet(TxPoolPriceBumpFlag.Name) {
		cfg.PriceBump = ctx.GlobalUint64(TxPoolPriceBumpFlag.Name)
	}
	if ctx.GlobalIsSet(TxPoolAccountSlotsFlag.Name) {
		cfg.AccountSlots = ctx.GlobalUint64(TxPoolAccountSlotsFlag.Name)
	}
	if ctx.GlobalIsSet(TxPoolGlobalSlotsFlag.Name) {
		cfg.GlobalSlots = ctx.GlobalUint64(TxPoolGlobalSlotsFlag.Name)
	}
	if ctx.GlobalIsSet(TxPoolAccountQueueFlag.Name) {
		cfg.AccountQueue = ctx.GlobalUint64(TxPoolAccountQueueFlag.Name)
	}
	if ctx.GlobalIsSet(TxPoolGlobalQueueFlag.Name) {
		cfg.GlobalQueue = ctx.GlobalUint64(TxPoolGlobalQueueFlag.Name)
	}
	if ctx.GlobalIsSet(TxPoolLifetimeFlag.Name) {
		cfg.Lifetime = ctx.GlobalDuration(TxPoolLifetimeFlag.Name)
	}
}

func setEthash(ctx *cli.Context, cfg *eth.Config) {
	if ctx.GlobalIsSet(EthashCacheDirFlag.Name) {
		cfg.Ethash.CacheDir = ctx.GlobalString(EthashCacheDirFlag.Name)
	}
	if ctx.GlobalIsSet(EthashDatasetDirFlag.Name) {
		cfg.Ethash.DatasetDir = ctx.GlobalString(EthashDatasetDirFlag.Name)
	}
	if ctx.GlobalIsSet(EthashCachesInMemoryFlag.Name) {
		cfg.Ethash.CachesInMem = ctx.GlobalInt(EthashCachesInMemoryFlag.Name)
	}
	if ctx.GlobalIsSet(EthashCachesOnDiskFlag.Name) {
		cfg.Ethash.CachesOnDisk = ctx.GlobalInt(EthashCachesOnDiskFlag.Name)
	}
	if ctx.GlobalIsSet(EthashDatasetsInMemoryFlag.Name) {
		cfg.Ethash.DatasetsInMem = ctx.GlobalInt(EthashDatasetsInMemoryFlag.Name)
	}
	if ctx.GlobalIsSet(EthashDatasetsOnDiskFlag.Name) {
		cfg.Ethash.DatasetsOnDisk = ctx.GlobalInt(EthashDatasetsOnDiskFlag.Name)
	}
}

func setWhitelist(ctx *cli.Context, cfg *eth.Config) {
	whitelist := ctx.GlobalString(WhitelistFlag.Name)
	if whitelist == "" {
		return
	}
	cfg.Whitelist = make(map[uint64]common.Hash)
	for _, entry := range strings.Split(whitelist, ",") {
		parts := strings.Split(entry, "=")
		if len(parts) != 2 {
			Fatalf("Invalid whitelist entry: %s", entry)
		}
		number, err := strconv.ParseUint(parts[0], 0, 64)
		if err != nil {
			Fatalf("Invalid whitelist block number %s: %v", parts[0], err)
		}
		var hash common.Hash
		if err = hash.UnmarshalText([]byte(parts[1])); err != nil {
			Fatalf("Invalid whitelist hash %s: %v", parts[1], err)
		}
		cfg.Whitelist[number] = hash
	}
}

// checkExclusive verifies that only a single instance of the provided flags was
// set by the user. Each flag might optionally be followed by a string type to
// specialize it further.
func checkExclusive(ctx *cli.Context, args ...interface{}) {
	set := make([]string, 0, 1)
	for i := 0; i < len(args); i++ {
		// Make sure the next argument is a flag and skip if not set
		flag, ok := args[i].(cli.Flag)
		if !ok {
			panic(fmt.Sprintf("invalid argument, not cli.Flag type: %T", args[i]))
		}
		// Check if next arg extends current and expand its name if so
		name := flag.GetName()

		if i+1 < len(args) {
			switch option := args[i+1].(type) {
			case string:
				// Extended flag check, make sure value set doesn't conflict with passed in option
				if ctx.GlobalString(flag.GetName()) == option {
					name += "=" + option
					set = append(set, "--"+name)
				}
				// shift arguments and continue
				i++
				continue

			case cli.Flag:
			default:
				panic(fmt.Sprintf("invalid argument, not cli.Flag or string extension: %T", args[i+1]))
			}
		}
		// Mark the flag if it's set
		if ctx.GlobalIsSet(flag.GetName()) {
			set = append(set, "--"+name)
		}
	}
	if len(set) > 1 {
		Fatalf("Flags %v can't be used at the same time", strings.Join(set, ", "))
	}
}

// SetShhConfig applies shh-related command line flags to the config.
func SetShhConfig(ctx *cli.Context, stack *node.Node, cfg *whisper.Config) {
	if ctx.GlobalIsSet(WhisperMaxMessageSizeFlag.Name) {
		cfg.MaxMessageSize = uint32(ctx.GlobalUint(WhisperMaxMessageSizeFlag.Name))
	}
	if ctx.GlobalIsSet(WhisperMinPOWFlag.Name) {
		cfg.MinimumAcceptedPOW = ctx.GlobalFloat64(WhisperMinPOWFlag.Name)
	}
	if ctx.GlobalIsSet(WhisperRestrictConnectionBetweenLightClientsFlag.Name) {
		cfg.RestrictConnectionBetweenLightClients = true
	}
}

// SetEthConfig applies eth-related command line flags to the config.
func SetEthConfig(ctx *cli.Context, stack *node.Node, cfg *eth.Config) {
	// Avoid conflicting network flags
	checkExclusive(ctx, DeveloperFlag, TestnetFlag, RinkebyFlag, GoerliFlag)
	checkExclusive(ctx, LightServFlag, SyncModeFlag, "light")

	ks := stack.AccountManager().Backends(keystore.KeyStoreType)[0].(*keystore.KeyStore)
	setEtherbase(ctx, ks, cfg)
	setGPO(ctx, &cfg.GPO)
	setTxPool(ctx, &cfg.TxPool)
	setEthash(ctx, cfg)
	setWhitelist(ctx, cfg)

	if ctx.GlobalIsSet(SyncModeFlag.Name) {
		cfg.SyncMode = *GlobalTextMarshaler(ctx, SyncModeFlag.Name).(*downloader.SyncMode)
	}
	if ctx.GlobalIsSet(LightServFlag.Name) {
		cfg.LightServ = ctx.GlobalInt(LightServFlag.Name)
	}
	if ctx.GlobalIsSet(LightPeersFlag.Name) {
		cfg.LightPeers = ctx.GlobalInt(LightPeersFlag.Name)
	}
	if ctx.GlobalIsSet(NetworkIdFlag.Name) {
		cfg.NetworkId = ctx.GlobalUint64(NetworkIdFlag.Name)
	}
	if ctx.GlobalIsSet(CacheFlag.Name) || ctx.GlobalIsSet(CacheDatabaseFlag.Name) {
		cfg.DatabaseCache = ctx.GlobalInt(CacheFlag.Name) * ctx.GlobalInt(CacheDatabaseFlag.Name) / 100
	}
	cfg.DatabaseHandles = MakeDatabaseHandles()

	if gcmode := ctx.GlobalString(GCModeFlag.Name); gcmode != "full" && gcmode != "archive" {
		Fatalf("--%s must be either 'full' or 'archive'", GCModeFlag.Name)
	}
	cfg.NoPruning = ctx.GlobalString(GCModeFlag.Name) == "archive"

	if ctx.GlobalIsSet(CacheFlag.Name) || ctx.GlobalIsSet(CacheTrieFlag.Name) {
		cfg.TrieCleanCache = ctx.GlobalInt(CacheFlag.Name) * ctx.GlobalInt(CacheTrieFlag.Name) / 100
	}
	if ctx.GlobalIsSet(CacheFlag.Name) || ctx.GlobalIsSet(CacheGCFlag.Name) {
		cfg.TrieDirtyCache = ctx.GlobalInt(CacheFlag.Name) * ctx.GlobalInt(CacheGCFlag.Name) / 100
	}
<<<<<<< HEAD
	if ctx.GlobalIsSet(StakerThreadsFlag.Name) {
		cfg.MinerThreads = ctx.GlobalInt(StakerThreadsFlag.Name)
=======
	if ctx.GlobalIsSet(MinerNotifyFlag.Name) {
		cfg.MinerNotify = strings.Split(ctx.GlobalString(MinerNotifyFlag.Name), ",")
>>>>>>> 4bcc0a37
	}
	if ctx.GlobalIsSet(DocRootFlag.Name) {
		cfg.DocRoot = ctx.GlobalString(DocRootFlag.Name)
	}
	if ctx.GlobalIsSet(MinerLegacyExtraDataFlag.Name) {
		cfg.MinerExtraData = []byte(ctx.GlobalString(MinerLegacyExtraDataFlag.Name))
	}
	if ctx.GlobalIsSet(MinerExtraDataFlag.Name) {
		cfg.MinerExtraData = []byte(ctx.GlobalString(MinerExtraDataFlag.Name))
	}
	if ctx.GlobalIsSet(MinerLegacyGasTargetFlag.Name) {
		cfg.MinerGasFloor = ctx.GlobalUint64(MinerLegacyGasTargetFlag.Name)
	}
	if ctx.GlobalIsSet(MinerGasTargetFlag.Name) {
		cfg.MinerGasFloor = ctx.GlobalUint64(MinerGasTargetFlag.Name)
	}
	if ctx.GlobalIsSet(MinerGasLimitFlag.Name) {
		cfg.MinerGasCeil = ctx.GlobalUint64(MinerGasLimitFlag.Name)
	}
	if ctx.GlobalIsSet(MinerLegacyGasPriceFlag.Name) {
		cfg.MinerGasPrice = GlobalBig(ctx, MinerLegacyGasPriceFlag.Name)
	}
	if ctx.GlobalIsSet(MinerGasPriceFlag.Name) {
		cfg.MinerGasPrice = GlobalBig(ctx, MinerGasPriceFlag.Name)
	}
	if ctx.GlobalIsSet(MinerRecommitIntervalFlag.Name) {
		cfg.MinerRecommit = ctx.Duration(MinerRecommitIntervalFlag.Name)
	}
	if ctx.GlobalIsSet(MinerNoVerfiyFlag.Name) {
		cfg.MinerNoverify = ctx.Bool(MinerNoVerfiyFlag.Name)
	}
	if ctx.GlobalIsSet(VMEnableDebugFlag.Name) {
		// TODO(fjl): force-enable this in --dev mode
		cfg.EnablePreimageRecording = ctx.GlobalBool(VMEnableDebugFlag.Name)
	}
<<<<<<< HEAD
	if ctx.GlobalIsSet(StoreRewardFlag.Name) {
		common.StoreRewardFolder = filepath.Join(stack.DataDir(), "XDC", "rewards")
		if _, err := os.Stat(common.StoreRewardFolder); os.IsNotExist(err) {
			os.Mkdir(common.StoreRewardFolder, os.ModePerm)
		}
	}
=======

	if ctx.GlobalIsSet(EWASMInterpreterFlag.Name) {
		cfg.EWASMInterpreter = ctx.GlobalString(EWASMInterpreterFlag.Name)
	}

	if ctx.GlobalIsSet(EVMInterpreterFlag.Name) {
		cfg.EVMInterpreter = ctx.GlobalString(EVMInterpreterFlag.Name)
	}
	if ctx.GlobalIsSet(RPCGlobalGasCap.Name) {
		cfg.RPCGasCap = new(big.Int).SetUint64(ctx.GlobalUint64(RPCGlobalGasCap.Name))
	}

>>>>>>> 4bcc0a37
	// Override any default configs for hard coded networks.
	switch {
	case ctx.GlobalBool(TestnetFlag.Name):
		if !ctx.GlobalIsSet(NetworkIdFlag.Name) {
			cfg.NetworkId = 3
		}
		cfg.Genesis = core.DefaultTestnetGenesisBlock()
	case ctx.GlobalBool(RinkebyFlag.Name):
		if !ctx.GlobalIsSet(NetworkIdFlag.Name) {
			cfg.NetworkId = 4
		}
		cfg.Genesis = core.DefaultRinkebyGenesisBlock()
	case ctx.GlobalBool(GoerliFlag.Name):
		if !ctx.GlobalIsSet(NetworkIdFlag.Name) {
			cfg.NetworkId = 5
		}
		cfg.Genesis = core.DefaultGoerliGenesisBlock()
	case ctx.GlobalBool(DeveloperFlag.Name):
		if !ctx.GlobalIsSet(NetworkIdFlag.Name) {
			cfg.NetworkId = 1337
		}
		// Create new developer account or reuse existing one
		var (
			developer accounts.Account
			err       error
		)
		if accs := ks.Accounts(); len(accs) > 0 {
			developer = ks.Accounts()[0]
		} else {
			developer, err = ks.NewAccount("")
			if err != nil {
				Fatalf("Failed to create developer account: %v", err)
			}
		}
		if err := ks.Unlock(developer, ""); err != nil {
			Fatalf("Failed to unlock developer account: %v", err)
		}
		log.Info("Using developer account", "address", developer.Address)

		cfg.Genesis = core.DeveloperGenesisBlock(uint64(ctx.GlobalInt(DeveloperPeriodFlag.Name)), developer.Address)
		if !ctx.GlobalIsSet(MinerGasPriceFlag.Name) && !ctx.GlobalIsSet(MinerLegacyGasPriceFlag.Name) {
			cfg.MinerGasPrice = big.NewInt(1)
		}
	}
	// TODO(fjl): move trie cache generations into config
	if gen := ctx.GlobalInt(TrieCacheGenFlag.Name); gen > 0 {
		state.MaxTrieCacheGen = uint16(gen)
	}
}

// SetDashboardConfig applies dashboard related command line flags to the config.
func SetDashboardConfig(ctx *cli.Context, cfg *dashboard.Config) {
	cfg.Host = ctx.GlobalString(DashboardAddrFlag.Name)
	cfg.Port = ctx.GlobalInt(DashboardPortFlag.Name)
	cfg.Refresh = ctx.GlobalDuration(DashboardRefreshFlag.Name)
}

// RegisterEthService adds an Ethereum client to the stack.
func RegisterEthService(stack *node.Node, cfg *eth.Config) {
	var err error
	if cfg.SyncMode == downloader.LightSync {
		err = stack.Register(func(ctx *node.ServiceContext) (node.Service, error) {
			return les.New(ctx, cfg)
		})
	} else {
		err = stack.Register(func(ctx *node.ServiceContext) (node.Service, error) {
			fullNode, err := eth.New(ctx, cfg)
			if fullNode != nil && cfg.LightServ > 0 {
				ls, _ := les.NewLesServer(fullNode, cfg)
				fullNode.AddLesServer(ls)
			}
			return fullNode, err
		})
	}
	if err != nil {
		Fatalf("Failed to register the Ethereum service: %v", err)
	}
}

// RegisterDashboardService adds a dashboard to the stack.
func RegisterDashboardService(stack *node.Node, cfg *dashboard.Config, commit string) {
	stack.Register(func(ctx *node.ServiceContext) (node.Service, error) {
		return dashboard.New(cfg, commit, ctx.ResolvePath("logs")), nil
	})
}

// RegisterShhService configures Whisper and adds it to the given node.
func RegisterShhService(stack *node.Node, cfg *whisper.Config) {
	if err := stack.Register(func(n *node.ServiceContext) (node.Service, error) {
		return whisper.New(cfg), nil
	}); err != nil {
		Fatalf("Failed to register the Whisper service: %v", err)
	}
}

// RegisterEthStatsService configures the Ethereum Stats daemon and adds it to
// the given node.
func RegisterEthStatsService(stack *node.Node, url string) {
	if err := stack.Register(func(ctx *node.ServiceContext) (node.Service, error) {
		// Retrieve both eth and les services
		var ethServ *eth.Ethereum
		ctx.Service(&ethServ)

		var lesServ *les.LightEthereum
		ctx.Service(&lesServ)

		return ethstats.New(url, ethServ, lesServ)
	}); err != nil {
		Fatalf("Failed to register the Ethereum Stats service: %v", err)
	}
}

func SetupMetrics(ctx *cli.Context) {
	if metrics.Enabled {
		log.Info("Enabling metrics collection")
		var (
			enableExport = ctx.GlobalBool(MetricsEnableInfluxDBFlag.Name)
			endpoint     = ctx.GlobalString(MetricsInfluxDBEndpointFlag.Name)
			database     = ctx.GlobalString(MetricsInfluxDBDatabaseFlag.Name)
			username     = ctx.GlobalString(MetricsInfluxDBUsernameFlag.Name)
			password     = ctx.GlobalString(MetricsInfluxDBPasswordFlag.Name)
		)

		if enableExport {
			tagsMap := SplitTagsFlag(ctx.GlobalString(MetricsInfluxDBTagsFlag.Name))

			log.Info("Enabling metrics export to InfluxDB")

			go influxdb.InfluxDBWithTags(metrics.DefaultRegistry, 10*time.Second, endpoint, database, username, password, "geth.", tagsMap)
		}
	}
}

func SplitTagsFlag(tagsFlag string) map[string]string {
	tags := strings.Split(tagsFlag, ",")
	tagsMap := map[string]string{}

	for _, t := range tags {
		if t != "" {
			kv := strings.Split(t, "=")

			if len(kv) == 2 {
				tagsMap[kv[0]] = kv[1]
			}
		}
	}

	return tagsMap
}

// MakeChainDatabase open an LevelDB using the flags passed to the client and will hard crash if it fails.
func MakeChainDatabase(ctx *cli.Context, stack *node.Node) ethdb.Database {
	var (
		cache   = ctx.GlobalInt(CacheFlag.Name) * ctx.GlobalInt(CacheDatabaseFlag.Name) / 100
		handles = MakeDatabaseHandles()
	)
	name := "chaindata"
	if ctx.GlobalString(SyncModeFlag.Name) == "light" {
		name = "lightchaindata"
	}
	chainDb, err := stack.OpenDatabase(name, cache, handles)
	if err != nil {
		Fatalf("Could not open database: %v", err)
	}
	return chainDb
}

func MakeGenesis(ctx *cli.Context) *core.Genesis {
	var genesis *core.Genesis
	switch {
	case ctx.GlobalBool(TestnetFlag.Name):
		genesis = core.DefaultTestnetGenesisBlock()
	case ctx.GlobalBool(RinkebyFlag.Name):
		genesis = core.DefaultRinkebyGenesisBlock()
	case ctx.GlobalBool(GoerliFlag.Name):
		genesis = core.DefaultGoerliGenesisBlock()
	case ctx.GlobalBool(DeveloperFlag.Name):
		Fatalf("Developer chains are ephemeral")
	}
	return genesis
}

// MakeChain creates a chain manager from set command line flags.
func MakeChain(ctx *cli.Context, stack *node.Node) (chain *core.BlockChain, chainDb ethdb.Database) {
	var err error
	chainDb = MakeChainDatabase(ctx, stack)
	config, _, err := core.SetupGenesisBlock(chainDb, MakeGenesis(ctx))
	if err != nil {
		Fatalf("%v", err)
	}
	var engine consensus.Engine
	if config.XDPoS != nil {
		engine = XDPoS.New(config.XDPoS, chainDb)
	} else {
		engine = ethash.NewFaker()
		if !ctx.GlobalBool(FakePoWFlag.Name) {
			engine = ethash.New(ethash.Config{
				CacheDir:       stack.ResolvePath(eth.DefaultConfig.Ethash.CacheDir),
				CachesInMem:    eth.DefaultConfig.Ethash.CachesInMem,
				CachesOnDisk:   eth.DefaultConfig.Ethash.CachesOnDisk,
				DatasetDir:     stack.ResolvePath(eth.DefaultConfig.Ethash.DatasetDir),
				DatasetsInMem:  eth.DefaultConfig.Ethash.DatasetsInMem,
				DatasetsOnDisk: eth.DefaultConfig.Ethash.DatasetsOnDisk,
			}, nil, false)
		}
		Fatalf("Only support XDPoS consensus")
	}
	if gcmode := ctx.GlobalString(GCModeFlag.Name); gcmode != "full" && gcmode != "archive" {
		Fatalf("--%s must be either 'full' or 'archive'", GCModeFlag.Name)
	}
	cache := &core.CacheConfig{
		Disabled:       ctx.GlobalString(GCModeFlag.Name) == "archive",
		TrieCleanLimit: eth.DefaultConfig.TrieCleanCache,
		TrieDirtyLimit: eth.DefaultConfig.TrieDirtyCache,
		TrieTimeLimit:  eth.DefaultConfig.TrieTimeout,
	}
	if ctx.GlobalIsSet(CacheFlag.Name) || ctx.GlobalIsSet(CacheTrieFlag.Name) {
		cache.TrieCleanLimit = ctx.GlobalInt(CacheFlag.Name) * ctx.GlobalInt(CacheTrieFlag.Name) / 100
	}
	if ctx.GlobalIsSet(CacheFlag.Name) || ctx.GlobalIsSet(CacheGCFlag.Name) {
		cache.TrieDirtyLimit = ctx.GlobalInt(CacheFlag.Name) * ctx.GlobalInt(CacheGCFlag.Name) / 100
	}
	vmcfg := vm.Config{EnablePreimageRecording: ctx.GlobalBool(VMEnableDebugFlag.Name)}
	chain, err = core.NewBlockChain(chainDb, cache, config, engine, vmcfg, nil)
	if err != nil {
		Fatalf("Can't create BlockChain: %v", err)
	}
	return chain, chainDb
}

// MakeConsolePreloads retrieves the absolute paths for the console JavaScript
// scripts to preload before starting.
func MakeConsolePreloads(ctx *cli.Context) []string {
	// Skip preloading if there's nothing to preload
	if ctx.GlobalString(PreloadJSFlag.Name) == "" {
		return nil
	}
	// Otherwise resolve absolute paths and return them
	preloads := []string{}

	assets := ctx.GlobalString(JSpathFlag.Name)
	for _, file := range strings.Split(ctx.GlobalString(PreloadJSFlag.Name), ",") {
		preloads = append(preloads, common.AbsolutePath(assets, strings.TrimSpace(file)))
	}
	return preloads
}

// MigrateFlags sets the global flag from a local flag when it's set.
// This is a temporary function used for migrating old command/flags to the
// new format.
//
// e.g. XDC account new --keystore /tmp/mykeystore --lightkdf
//
// is equivalent after calling this method with:
//
// XDC --keystore /tmp/mykeystore --lightkdf account new
//
// This allows the use of the existing configuration functionality.
// When all flags are migrated this function can be removed and the existing
// configuration functionality must be changed that is uses local flags
func MigrateFlags(action func(ctx *cli.Context) error) func(*cli.Context) error {
	return func(ctx *cli.Context) error {
		for _, name := range ctx.FlagNames() {
			if ctx.IsSet(name) {
				ctx.GlobalSet(name, ctx.String(name))
			}
		}
		return action(ctx)
	}
}<|MERGE_RESOLUTION|>--- conflicted
+++ resolved
@@ -347,22 +347,15 @@
 		Name:  "mine",
 		Usage: "Enable staking",
 	}
-<<<<<<< HEAD
 	StakerThreadsFlag = cli.IntFlag{
+		Name:  "miner.threads",
+		Usage: "Number of CPU threads to use for staking",
+		Value: 0,
+	}
+	StakerLegacyThreadsFlag = cli.IntFlag{
 		Name:  "minerthreads",
-		Usage: "Number of CPU threads to use for staking",
-		Value: runtime.NumCPU(),
-=======
-	MinerThreadsFlag = cli.IntFlag{
-		Name:  "miner.threads",
-		Usage: "Number of CPU threads to use for mining",
+		Usage: "Number of CPU threads to use for staking (deprecated, use --miner.threads)",
 		Value: 0,
-	}
-	MinerLegacyThreadsFlag = cli.IntFlag{
-		Name:  "minerthreads",
-		Usage: "Number of CPU threads to use for mining (deprecated, use --miner.threads)",
-		Value: 0,
->>>>>>> 4bcc0a37
 	}
 	MinerNotifyFlag = cli.StringFlag{
 		Name:  "miner.notify",
@@ -870,17 +863,10 @@
 	}
 }
 
-<<<<<<< HEAD
 // MakeDatabaseHandles raises out the number of allowed file handles per process
 // for XDC and returns half of the allowance to assign to the database.
 func MakeDatabaseHandles() int {
-	limit, err := fdlimit.Current()
-=======
-// makeDatabaseHandles raises out the number of allowed file handles per process
-// for Geth and returns half of the allowance to assign to the database.
-func makeDatabaseHandles() int {
 	limit, err := fdlimit.Maximum()
->>>>>>> 4bcc0a37
 	if err != nil {
 		Fatalf("Failed to retrieve file descriptor allowance: %v", err)
 	}
@@ -1251,13 +1237,8 @@
 	if ctx.GlobalIsSet(CacheFlag.Name) || ctx.GlobalIsSet(CacheGCFlag.Name) {
 		cfg.TrieDirtyCache = ctx.GlobalInt(CacheFlag.Name) * ctx.GlobalInt(CacheGCFlag.Name) / 100
 	}
-<<<<<<< HEAD
-	if ctx.GlobalIsSet(StakerThreadsFlag.Name) {
-		cfg.MinerThreads = ctx.GlobalInt(StakerThreadsFlag.Name)
-=======
 	if ctx.GlobalIsSet(MinerNotifyFlag.Name) {
 		cfg.MinerNotify = strings.Split(ctx.GlobalString(MinerNotifyFlag.Name), ",")
->>>>>>> 4bcc0a37
 	}
 	if ctx.GlobalIsSet(DocRootFlag.Name) {
 		cfg.DocRoot = ctx.GlobalString(DocRootFlag.Name)
@@ -1293,27 +1274,24 @@
 		// TODO(fjl): force-enable this in --dev mode
 		cfg.EnablePreimageRecording = ctx.GlobalBool(VMEnableDebugFlag.Name)
 	}
-<<<<<<< HEAD
+
+	if ctx.GlobalIsSet(EWASMInterpreterFlag.Name) {
+		cfg.EWASMInterpreter = ctx.GlobalString(EWASMInterpreterFlag.Name)
+	}
+
+	if ctx.GlobalIsSet(EVMInterpreterFlag.Name) {
+		cfg.EVMInterpreter = ctx.GlobalString(EVMInterpreterFlag.Name)
+	}
+	if ctx.GlobalIsSet(RPCGlobalGasCap.Name) {
+		cfg.RPCGasCap = new(big.Int).SetUint64(ctx.GlobalUint64(RPCGlobalGasCap.Name))
+	}
+
 	if ctx.GlobalIsSet(StoreRewardFlag.Name) {
 		common.StoreRewardFolder = filepath.Join(stack.DataDir(), "XDC", "rewards")
 		if _, err := os.Stat(common.StoreRewardFolder); os.IsNotExist(err) {
 			os.Mkdir(common.StoreRewardFolder, os.ModePerm)
 		}
 	}
-=======
-
-	if ctx.GlobalIsSet(EWASMInterpreterFlag.Name) {
-		cfg.EWASMInterpreter = ctx.GlobalString(EWASMInterpreterFlag.Name)
-	}
-
-	if ctx.GlobalIsSet(EVMInterpreterFlag.Name) {
-		cfg.EVMInterpreter = ctx.GlobalString(EVMInterpreterFlag.Name)
-	}
-	if ctx.GlobalIsSet(RPCGlobalGasCap.Name) {
-		cfg.RPCGasCap = new(big.Int).SetUint64(ctx.GlobalUint64(RPCGlobalGasCap.Name))
-	}
-
->>>>>>> 4bcc0a37
 	// Override any default configs for hard coded networks.
 	switch {
 	case ctx.GlobalBool(TestnetFlag.Name):
