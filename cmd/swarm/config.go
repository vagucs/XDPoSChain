--- conflicted
+++ resolved
@@ -59,27 +59,6 @@
 
 //constants for environment variables
 const (
-<<<<<<< HEAD
-	SWARM_ENV_CHEQUEBOOK_ADDR      = "SWARM_CHEQUEBOOK_ADDR"
-	SWARM_ENV_ACCOUNT              = "SWARM_ACCOUNT"
-	SWARM_ENV_LISTEN_ADDR          = "SWARM_LISTEN_ADDR"
-	SWARM_ENV_PORT                 = "SWARM_PORT"
-	SWARM_ENV_NETWORK_ID           = "SWARM_NETWORK_ID"
-	SWARM_ENV_SWAP_ENABLE          = "SWARM_SWAP_ENABLE"
-	SWARM_ENV_SWAP_API             = "SWARM_SWAP_API"
-	SWARM_ENV_SYNC_DISABLE         = "SWARM_SYNC_DISABLE"
-	SWARM_ENV_SYNC_UPDATE_DELAY    = "SWARM_ENV_SYNC_UPDATE_DELAY"
-	SWARM_ENV_DELIVERY_SKIP_CHECK  = "SWARM_DELIVERY_SKIP_CHECK"
-	SWARM_ENV_ENS_API              = "SWARM_ENS_API"
-	SWARM_ENV_ENS_ADDR             = "SWARM_ENS_ADDR"
-	SWARM_ENV_CORS                 = "SWARM_CORS"
-	SWARM_ENV_BOOTNODES            = "SWARM_BOOTNODES"
-	SWARM_ENV_PSS_ENABLE           = "SWARM_PSS_ENABLE"
-	SWARM_ENV_STORE_PATH           = "SWARM_STORE_PATH"
-	SWARM_ENV_STORE_CAPACITY       = "SWARM_STORE_CAPACITY"
-	SWARM_ENV_STORE_CACHE_CAPACITY = "SWARM_STORE_CACHE_CAPACITY"
-	XDC_ENV_DATADIR               = "XDC_DATADIR"
-=======
 	SWARM_ENV_CHEQUEBOOK_ADDR         = "SWARM_CHEQUEBOOK_ADDR"
 	SWARM_ENV_ACCOUNT                 = "SWARM_ACCOUNT"
 	SWARM_ENV_LISTEN_ADDR             = "SWARM_LISTEN_ADDR"
@@ -104,8 +83,7 @@
 	SWARM_ACCESS_PASSWORD             = "SWARM_ACCESS_PASSWORD"
 	SWARM_AUTO_DEFAULTPATH            = "SWARM_AUTO_DEFAULTPATH"
 	SWARM_GLOBALSTORE_API             = "SWARM_GLOBALSTORE_API"
-	GETH_ENV_DATADIR                  = "GETH_DATADIR"
->>>>>>> 4bcc0a37
+	XDC_ENV_DATADIR                   = "XDC_DATADIR"
 )
 
 // These settings ensure that TOML keys use the same names as Go struct fields.
@@ -149,13 +127,8 @@
 	//at this point, all vars should be set in the Config
 	//get the account for the provided swarm account
 	prvkey := getAccount(config.BzzAccount, ctx, stack)
-<<<<<<< HEAD
 	//set the resolved config path (XDC --datadir)
-	config.Path = stack.InstanceDir()
-=======
-	//set the resolved config path (geth --datadir)
 	config.Path = expandPath(stack.InstanceDir())
->>>>>>> 4bcc0a37
 	//finally, initialize the configuration
 	config.Init(prvkey)
 	//configuration phase completed here
@@ -319,13 +292,8 @@
 		}
 	}
 
-<<<<<<< HEAD
 	if datadir := os.Getenv(XDC_ENV_DATADIR); datadir != "" {
-		currentConfig.Path = datadir
-=======
-	if datadir := os.Getenv(GETH_ENV_DATADIR); datadir != "" {
 		currentConfig.Path = expandPath(datadir)
->>>>>>> 4bcc0a37
 	}
 
 	bzzport := os.Getenv(SWARM_ENV_PORT)
