--- conflicted
+++ resolved
@@ -343,7 +343,6 @@
 		epochSwitchNumbers[i] = info.EpochSwitchBlockInfo.Number.Uint64()
 	}
 	return epochSwitchNumbers, nil
-<<<<<<< HEAD
 }
 
 /*
@@ -360,6 +359,4 @@
 		EpochRound:       result.Round,
 		EpochBlockNumber: result.Number,
 	}, nil
-=======
->>>>>>> 450a63fc
 }