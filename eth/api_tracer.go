// Copyright 2017 The go-ethereum Authors
// This file is part of the go-ethereum library.
//
// The go-ethereum library is free software: you can redistribute it and/or modify
// it under the terms of the GNU Lesser General Public License as published by
// the Free Software Foundation, either version 3 of the License, or
// (at your option) any later version.
//
// The go-ethereum library is distributed in the hope that it will be useful,
// but WITHOUT ANY WARRANTY; without even the implied warranty of
// MERCHANTABILITY or FITNESS FOR A PARTICULAR PURPOSE. See the
// GNU Lesser General Public License for more details.
//
// You should have received a copy of the GNU Lesser General Public License
// along with the go-ethereum library. If not, see <http://www.gnu.org/licenses/>.

package eth

import (
	"bytes"
	"context"
	"errors"
	"fmt"
	"math/big"
	"os"
	"runtime"
	"sync"
	"time"

	"github.com/XinFinOrg/XDPoSChain/XDCx/tradingstate"
	"github.com/XinFinOrg/XDPoSChain/common"
	"github.com/XinFinOrg/XDPoSChain/common/hexutil"
	"github.com/XinFinOrg/XDPoSChain/core"
	"github.com/XinFinOrg/XDPoSChain/core/state"
	"github.com/XinFinOrg/XDPoSChain/core/types"
	"github.com/XinFinOrg/XDPoSChain/core/vm"
	"github.com/XinFinOrg/XDPoSChain/eth/tracers"
	"github.com/XinFinOrg/XDPoSChain/internal/ethapi"
	"github.com/XinFinOrg/XDPoSChain/log"
	"github.com/XinFinOrg/XDPoSChain/rlp"
	"github.com/XinFinOrg/XDPoSChain/rpc"
	"github.com/XinFinOrg/XDPoSChain/trie"
)

const (
	// defaultTraceTimeout is the amount of time a single transaction can execute
	// by default before being forcefully aborted.
	defaultTraceTimeout = 5 * time.Second

	// defaultTraceReexec is the number of blocks the tracer is willing to go back
	// and reexecute to produce missing historical state necessary to run a specific
	// trace.
	defaultTraceReexec = uint64(128)
)

// TraceConfig holds extra parameters to trace functions.
type TraceConfig struct {
	*vm.LogConfig
	Tracer  *string
	Timeout *string
	Reexec  *uint64
}

// TraceCallConfig is the config for traceCall API. It holds one more
// field to override the state for tracing.
type TraceCallConfig struct {
	TraceConfig
	StateOverrides *ethapi.StateOverride
}

// txTraceResult is the result of a single transaction trace.
type txTraceResult struct {
	Result interface{} `json:"result,omitempty"` // Trace results produced by the tracer
	Error  string      `json:"error,omitempty"`  // Trace failure produced by the tracer
}

// blockTraceTask represents a single block trace task when an entire chain is
// being traced.
type blockTraceTask struct {
	statedb *state.StateDB   // Intermediate state prepped for tracing
	block   *types.Block     // Block to trace the transactions from
	rootref common.Hash      // Trie root reference held for this task
	results []*txTraceResult // Trace results procudes by the task
}

// blockTraceResult represets the results of tracing a single block when an entire
// chain is being traced.
type blockTraceResult struct {
	Block  hexutil.Uint64   `json:"block"`  // Block number corresponding to this trace
	Hash   common.Hash      `json:"hash"`   // Block hash corresponding to this trace
	Traces []*txTraceResult `json:"traces"` // Trace results produced by the task
}

// txTraceTask represents a single transaction trace task when an entire block
// is being traced.
type txTraceTask struct {
	statedb *state.StateDB // Intermediate state prepped for tracing
	index   int            // Transaction offset in the block
}

// blockByNumber is the wrapper of the chain access function offered by the backend.
// It will return an error if the block is not found.
func (api *PrivateDebugAPI) blockByNumber(ctx context.Context, number rpc.BlockNumber) (*types.Block, error) {
	block, err := api.eth.ApiBackend.BlockByNumber(ctx, number)
	if err != nil {
		return nil, err
	}
	if block == nil {
		return nil, fmt.Errorf("block #%d not found", number)
	}
	return block, nil
}

// blockByHash is the wrapper of the chain access function offered by the backend.
// It will return an error if the block is not found.
func (api *PrivateDebugAPI) blockByHash(ctx context.Context, hash common.Hash) (*types.Block, error) {
	block, err := api.eth.ApiBackend.BlockByHash(ctx, hash)
	if err != nil {
		return nil, err
	}
	if block == nil {
		return nil, fmt.Errorf("block %s not found", hash.Hex())
	}
	return block, nil
}

// TraceChain returns the structured logs created during the execution of EVM
// between two blocks (excluding start) and returns them as a JSON object.
func (api *PrivateDebugAPI) TraceChain(ctx context.Context, start, end rpc.BlockNumber, config *TraceConfig) (*rpc.Subscription, error) {
	// Fetch the block interval that we want to trace
	var from, to *types.Block

	switch start {
	case rpc.PendingBlockNumber:
		from = api.eth.blockchain.CurrentBlock()
	case rpc.LatestBlockNumber:
		from = api.eth.blockchain.CurrentBlock()
	default:
		from = api.eth.blockchain.GetBlockByNumber(uint64(start))
	}
	switch end {
	case rpc.PendingBlockNumber:
		to = api.eth.blockchain.CurrentBlock()
	case rpc.LatestBlockNumber:
		to = api.eth.blockchain.CurrentBlock()
	default:
		to = api.eth.blockchain.GetBlockByNumber(uint64(end))
	}
	// Trace the chain if we've found all our blocks
	if from == nil {
		return nil, fmt.Errorf("starting block #%d not found", start)
	}
	if to == nil {
		return nil, fmt.Errorf("end block #%d not found", end)
	}
	if from.Number().Cmp(to.Number()) >= 0 {
		return nil, fmt.Errorf("end block (#%d) needs to come after start block (#%d)", end, start)
	}
	return api.traceChain(ctx, from, to, config)
}

// traceChain configures a new tracer according to the provided configuration, and
// executes all the transactions contained within. The return value will be one item
// per transaction, dependent on the requestd tracer.
func (api *PrivateDebugAPI) traceChain(ctx context.Context, start, end *types.Block, config *TraceConfig) (*rpc.Subscription, error) {
	// Tracing a chain is a **long** operation, only do with subscriptions
	notifier, supported := rpc.NotifierFromContext(ctx)
	if !supported {
		return &rpc.Subscription{}, rpc.ErrNotificationsUnsupported
	}
	sub := notifier.CreateSubscription()

	// Ensure we have a valid starting state before doing any work
	origin := start.NumberU64()
	database := state.NewDatabase(api.eth.ChainDb())

	if number := start.NumberU64(); number > 0 {
		start = api.eth.blockchain.GetBlock(start.ParentHash(), start.NumberU64()-1)
		if start == nil {
			return nil, fmt.Errorf("parent block #%d not found", number-1)
		}
	}
	statedb, err := state.New(start.Root(), database)
	var XDCxState *tradingstate.TradingStateDB
	if err != nil {
		// If the starting state is missing, allow some number of blocks to be reexecuted
		reexec := defaultTraceReexec
		if config != nil && config.Reexec != nil {
			reexec = *config.Reexec
		}
		// Find the most recent block that has the state available
		for i := uint64(0); i < reexec; i++ {
			start = api.eth.blockchain.GetBlock(start.ParentHash(), start.NumberU64()-1)
			if start == nil {
				break
			}
			if statedb, err = state.New(start.Root(), database); err == nil {
				XDCxState, err = tradingstate.New(start.Root(), tradingstate.NewDatabase(api.eth.XDCX.GetLevelDB()))
				if err == nil {
					break
				}
			}
		}
		// If we still don't have the state available, bail out
		if err != nil {
			switch err.(type) {
			case *trie.MissingNodeError:
				return nil, errors.New("required historical state unavailable")
			default:
				return nil, err
			}
		}
	}
	// Execute all the transaction contained within the chain concurrently for each block
	blocks := int(end.NumberU64() - origin)

	threads := runtime.NumCPU()
	if threads > blocks {
		threads = blocks
	}
	var (
		pend    = new(sync.WaitGroup)
		tasks   = make(chan *blockTraceTask, threads)
		results = make(chan *blockTraceTask, threads)
	)
	for th := 0; th < threads; th++ {
		pend.Add(1)
		go func() {
			defer pend.Done()

			// Fetch and execute the next block trace tasks
			for task := range tasks {
				signer := types.MakeSigner(api.config, task.block.Number())
<<<<<<< HEAD
				blockCtx := core.NewEVMBlockContext(task.block.Header(), api.eth.blockchain, nil)
				feeCapacity := state.GetTRC21FeeCapacityFromState(task.statedb)
=======
				feeCapacity := state.GetXDC21FeeCapacityFromState(task.statedb)
>>>>>>> 415abaac
				// Trace all the transactions contained within
				for i, tx := range task.block.Transactions() {
					var balance *big.Int
					if tx.To() != nil {
						if value, ok := feeCapacity[*tx.To()]; ok {
							balance = value
						}
					}
					header := task.block.Header()
					msg, _ := tx.AsMessage(signer, balance, header.Number, header.BaseFee)
					txctx := &tracers.Context{
						BlockHash: task.block.Hash(),
						TxIndex:   i,
						TxHash:    tx.Hash(),
					}
					res, err := api.traceTx(ctx, msg, txctx, blockCtx, task.statedb, config)
					if err != nil {
						task.results[i] = &txTraceResult{Error: err.Error()}
						log.Warn("Tracing failed", "hash", tx.Hash(), "block", task.block.NumberU64(), "err", err)
						break
					}
					task.statedb.DeleteSuicides()
					task.results[i] = &txTraceResult{Result: res}
				}
				// Stream the result back to the user or abort on teardown
				select {
				case results <- task:
				case <-notifier.Closed():
					return
				}
			}
		}()
	}
	// Start a goroutine to feed all the blocks into the tracers
	begin := time.Now()

	go func() {
		var (
			logged time.Time
			number uint64
			traced uint64
			failed error
			proot  common.Hash
		)
		// Ensure everything is properly cleaned up on any exit path
		defer func() {
			close(tasks)
			pend.Wait()

			switch {
			case failed != nil:
				log.Warn("Chain tracing failed", "start", start.NumberU64(), "end", end.NumberU64(), "transactions", traced, "elapsed", time.Since(begin), "err", failed)
			case number < end.NumberU64():
				log.Warn("Chain tracing aborted", "start", start.NumberU64(), "end", end.NumberU64(), "abort", number, "transactions", traced, "elapsed", time.Since(begin))
			default:
				log.Info("Chain tracing finished", "start", start.NumberU64(), "end", end.NumberU64(), "transactions", traced, "elapsed", time.Since(begin))
			}
			close(results)
		}()
		// Feed all the blocks both into the tracer, as well as fast process concurrently
		for number = start.NumberU64() + 1; number <= end.NumberU64(); number++ {
			// Stop tracing if interruption was requested
			select {
			case <-notifier.Closed():
				return
			default:
			}
			// Print progress logs if long enough time elapsed
			if time.Since(logged) > 8*time.Second {
				if number > origin {
					memory, _ := database.TrieDB().Size()
					log.Info("Tracing chain segment", "start", origin, "end", end.NumberU64(), "current", number, "transactions", traced, "elapsed", time.Since(begin), "memory", memory)
				} else {
					log.Info("Preparing state for chain trace", "block", number, "start", origin, "elapsed", time.Since(begin))
				}
				logged = time.Now()
			}
			// Retrieve the next block to trace
			block := api.eth.blockchain.GetBlockByNumber(number)
			if block == nil {
				failed = fmt.Errorf("block #%d not found", number)
				break
			}
			// Send the block over to the concurrent tracers (if not in the fast-forward phase)
			if number > origin {
				txs := block.Transactions()

				select {
				case tasks <- &blockTraceTask{statedb: statedb.Copy(), block: block, rootref: proot, results: make([]*txTraceResult, len(txs))}:
				case <-notifier.Closed():
					return
				}
				traced += uint64(len(txs))
			}
			feeCapacity := state.GetXDC21FeeCapacityFromState(statedb)
			// Generate the next state snapshot fast without tracing
			_, _, _, err := api.eth.blockchain.Processor().Process(block, statedb, XDCxState, vm.Config{}, feeCapacity)
			if err != nil {
				failed = err
				break
			}
			// Finalize the state so any modifications are written to the trie
			root, err := statedb.Commit(true)
			if err != nil {
				failed = err
				break
			}
			if err := statedb.Reset(root); err != nil {
				failed = err
				break
			}
			// Reference the trie twice, once for us, once for the trancer
			database.TrieDB().Reference(root, common.Hash{})
			if number >= origin {
				database.TrieDB().Reference(root, common.Hash{})
			}
			// Dereference all past tries we ourselves are done working with
			database.TrieDB().Dereference(proot)
			proot = root
		}
	}()

	// Keep reading the trace results and stream the to the user
	go func() {
		var (
			done = make(map[uint64]*blockTraceResult)
			next = origin + 1
		)
		for res := range results {
			// Queue up next received result
			result := &blockTraceResult{
				Block:  hexutil.Uint64(res.block.NumberU64()),
				Hash:   res.block.Hash(),
				Traces: res.results,
			}
			done[uint64(result.Block)] = result

			// Dereference any paret tries held in memory by this task
			database.TrieDB().Dereference(res.rootref)

			// Stream completed traces to the user, aborting on the first error
			for result, ok := done[next]; ok; result, ok = done[next] {
				if len(result.Traces) > 0 || next == end.NumberU64() {
					notifier.Notify(sub.ID, result)
				}
				delete(done, next)
				next++
			}
		}
	}()
	return sub, nil
}

// TraceBlockByNumber returns the structured logs created during the execution of
// EVM and returns them as a JSON object.
func (api *PrivateDebugAPI) TraceBlockByNumber(ctx context.Context, number rpc.BlockNumber, config *TraceConfig) ([]*txTraceResult, error) {
	// Fetch the block that we want to trace
	var block *types.Block

	switch number {
	case rpc.PendingBlockNumber:
		block = api.eth.blockchain.CurrentBlock()
	case rpc.LatestBlockNumber:
		block = api.eth.blockchain.CurrentBlock()
	default:
		block = api.eth.blockchain.GetBlockByNumber(uint64(number))
	}
	// Trace the block if it was found
	if block == nil {
		return nil, fmt.Errorf("block #%d not found", number)
	}
	return api.traceBlock(ctx, block, config)
}

// TraceBlockByHash returns the structured logs created during the execution of
// EVM and returns them as a JSON object.
func (api *PrivateDebugAPI) TraceBlockByHash(ctx context.Context, hash common.Hash, config *TraceConfig) ([]*txTraceResult, error) {
	block := api.eth.blockchain.GetBlockByHash(hash)
	if block == nil {
		return nil, fmt.Errorf("block #%x not found", hash)
	}
	return api.traceBlock(ctx, block, config)
}

// TraceBlock returns the structured logs created during the execution of EVM
// and returns them as a JSON object.
func (api *PrivateDebugAPI) TraceBlock(ctx context.Context, blob []byte, config *TraceConfig) ([]*txTraceResult, error) {
	block := new(types.Block)
	if err := rlp.Decode(bytes.NewReader(blob), block); err != nil {
		return nil, fmt.Errorf("could not decode block: %v", err)
	}
	return api.traceBlock(ctx, block, config)
}

// TraceBlockFromFile returns the structured logs created during the execution of
// EVM and returns them as a JSON object.
func (api *PrivateDebugAPI) TraceBlockFromFile(ctx context.Context, file string, config *TraceConfig) ([]*txTraceResult, error) {
	blob, err := os.ReadFile(file)
	if err != nil {
		return nil, fmt.Errorf("could not read file: %v", err)
	}
	return api.TraceBlock(ctx, blob, config)
}

// traceBlock configures a new tracer according to the provided configuration, and
// executes all the transactions contained within. The return value will be one item
// per transaction, dependent on the requestd tracer.
func (api *PrivateDebugAPI) traceBlock(ctx context.Context, block *types.Block, config *TraceConfig) ([]*txTraceResult, error) {
	// Create the parent state database
	if err := api.eth.engine.VerifyHeader(api.eth.blockchain, block.Header(), true); err != nil {
		return nil, err
	}
	parent := api.eth.blockchain.GetBlock(block.ParentHash(), block.NumberU64()-1)
	if parent == nil {
		return nil, fmt.Errorf("parent %x not found", block.ParentHash())
	}
	reexec := defaultTraceReexec
	if config != nil && config.Reexec != nil {
		reexec = *config.Reexec
	}
	statedb, XDCxState, err := api.computeStateDB(parent, reexec)
	if err != nil {
		return nil, err
	}
	// Execute all the transaction contained within the block concurrently
	var (
		signer = types.MakeSigner(api.config, block.Number())

		txs     = block.Transactions()
		results = make([]*txTraceResult, len(txs))

		pend = new(sync.WaitGroup)
		jobs = make(chan *txTraceTask, len(txs))
	)
	threads := runtime.NumCPU()
	if threads > len(txs) {
		threads = len(txs)
	}
	blockHash := block.Hash()
	blockCtx := core.NewEVMBlockContext(block.Header(), api.eth.blockchain, nil)
	for th := 0; th < threads; th++ {
		pend.Add(1)
		go func() {
			defer pend.Done()
			// Fetch and execute the next transaction trace tasks
			for task := range jobs {
<<<<<<< HEAD
				feeCapacity := state.GetTRC21FeeCapacityFromState(task.statedb)
				var balance *big.Int
=======
				feeCapacity := state.GetXDC21FeeCapacityFromState(task.statedb)
				var balacne *big.Int
>>>>>>> 415abaac
				if txs[task.index].To() != nil {
					if value, ok := feeCapacity[*txs[task.index].To()]; ok {
						balance = value
					}
				}
				header := block.Header()
				msg, _ := txs[task.index].AsMessage(signer, balance, header.Number, header.BaseFee)
				txctx := &tracers.Context{
					BlockHash: blockHash,
					TxIndex:   task.index,
					TxHash:    txs[task.index].Hash(),
				}
				res, err := api.traceTx(ctx, msg, txctx, blockCtx, task.statedb, config)
				if err != nil {
					results[task.index] = &txTraceResult{Error: err.Error()}
					continue
				}
				results[task.index] = &txTraceResult{Result: res}
			}
		}()
	}
	// Feed the transactions into the tracers and return
	feeCapacity := state.GetXDC21FeeCapacityFromState(statedb)
	var failed error
	for i, tx := range txs {
		// Send the trace task over for execution
		jobs <- &txTraceTask{statedb: statedb.Copy(), index: i}
		var balance *big.Int
		if tx.To() != nil {
			// Bypass the validation for trading and lending transactions as their nonce are not incremented
			if tx.IsSkipNonceTransaction() {
				continue
			}
			if value, ok := feeCapacity[*tx.To()]; ok {
				balance = value
			}
		}
		// Generate the next state snapshot fast without tracing
		header := block.Header()
		msg, _ := tx.AsMessage(signer, balance, header.Number, header.BaseFee)
		txContext := core.NewEVMTxContext(msg)
		statedb.SetTxContext(tx.Hash(), i)

		vmenv := vm.NewEVM(blockCtx, txContext, statedb, XDCxState, api.config, vm.Config{})
		owner := common.Address{}
		if _, err := core.ApplyMessage(vmenv, msg, new(core.GasPool).AddGas(msg.Gas()), owner); err != nil {
			failed = err
			break
		}
		// Finalize the state so any modifications are written to the trie
		statedb.Finalise(true)
	}
	close(jobs)
	pend.Wait()

	// If execution failed in between, abort
	if failed != nil {
		return nil, failed
	}
	return results, nil
}

// computeStateDB retrieves the state database associated with a certain block.
// If no state is locally available for the given block, a number of blocks are
// attempted to be reexecuted to generate the desired state.
func (api *PrivateDebugAPI) computeStateDB(block *types.Block, reexec uint64) (*state.StateDB, *tradingstate.TradingStateDB, error) {
	// If we have the state fully available, use that
	statedb, err := api.eth.blockchain.StateAt(block.Root())
	XDCxState := &tradingstate.TradingStateDB{}
	if err == nil {
		XDCxState, err = api.eth.blockchain.OrderStateAt(block)
		if err == nil {
			return statedb, XDCxState, nil
		}
	}
	// Otherwise try to reexec blocks until we find a state or reach our limit
	origin := block.NumberU64()
	database := state.NewDatabase(api.eth.ChainDb())

	for i := uint64(0); i < reexec; i++ {
		block = api.eth.blockchain.GetBlock(block.ParentHash(), block.NumberU64()-1)
		if block == nil {
			break
		}
		if statedb, err = state.New(block.Root(), database); err == nil {
			XDCxState, err = api.eth.blockchain.OrderStateAt(block)
			if err == nil {
				break
			}
		}
	}
	if err != nil {
		switch err.(type) {
		case *trie.MissingNodeError:
			return nil, nil, errors.New("required historical state unavailable")
		default:
			return nil, nil, err
		}
	}
	// State was available at historical point, regenerate
	var (
		start  = time.Now()
		logged time.Time
		proot  common.Hash
	)
	for block.NumberU64() < origin {
		// Print progress logs if long enough time elapsed
		if time.Since(logged) > 8*time.Second {
			log.Info("Regenerating historical state", "block", block.NumberU64()+1, "target", origin, "elapsed", time.Since(start))
			logged = time.Now()
		}
		// Retrieve the next block to regenerate and process it
		if block = api.eth.blockchain.GetBlockByNumber(block.NumberU64() + 1); block == nil {
			return nil, nil, fmt.Errorf("block #%d not found", block.NumberU64()+1)
		}
		feeCapacity := state.GetXDC21FeeCapacityFromState(statedb)
		_, _, _, err := api.eth.blockchain.Processor().Process(block, statedb, XDCxState, vm.Config{}, feeCapacity)
		if err != nil {
			return nil, nil, err
		}
		root := statedb.IntermediateRoot(true)
		if root != block.Root() {
			return nil, nil, fmt.Errorf("invalid merkle root (number %d : got : %x expect: %x)", block.NumberU64(), root.Hex(), block.Root())
		}
		// Finalize the state so any modifications are written to the trie
		root, err = statedb.Commit(true)
		if err != nil {
			return nil, nil, err
		}
		if err := statedb.Reset(root); err != nil {
			return nil, nil, err
		}
		database.TrieDB().Reference(root, common.Hash{})
		database.TrieDB().Dereference(proot)
		proot = root
	}
	size, _ := database.TrieDB().Size()
	log.Info("Historical state regenerated", "block", block.NumberU64(), "elapsed", time.Since(start), "size", size)
	return statedb, XDCxState, nil
}

// TraceTransaction returns the structured logs created during the execution of EVM
// and returns them as a JSON object.
func (api *PrivateDebugAPI) TraceTransaction(ctx context.Context, hash common.Hash, config *TraceConfig) (interface{}, error) {
	// Retrieve the transaction and assemble its EVM context
	tx, blockHash, _, index := core.GetTransaction(api.eth.ChainDb(), hash)
	if tx == nil {
		return nil, fmt.Errorf("transaction %x not found", hash)
	}
	reexec := defaultTraceReexec
	if config != nil && config.Reexec != nil {
		reexec = *config.Reexec
	}
	msg, vmctx, statedb, err := api.computeTxEnv(blockHash, int(index), reexec)
	if err != nil {
		return nil, err
	}

	txctx := &tracers.Context{
		BlockHash: blockHash,
		TxIndex:   int(index),
		TxHash:    hash,
	}
	return api.traceTx(ctx, msg, txctx, vmctx, statedb, config)
}

// TraceCall lets you trace a given eth_call. It collects the structured logs
// created during the execution of EVM if the given transaction was added on
// top of the provided block and returns them as a JSON object.
// You can provide -2 as a block number to trace on top of the pending block.
func (api *PrivateDebugAPI) TraceCall(ctx context.Context, args ethapi.TransactionArgs, blockNrOrHash rpc.BlockNumberOrHash, config *TraceCallConfig) (interface{}, error) {
	// Try to retrieve the specified block
	var (
		err   error
		block *types.Block
	)
	if hash, ok := blockNrOrHash.Hash(); ok {
		block, err = api.blockByHash(ctx, hash)
	} else if number, ok := blockNrOrHash.Number(); ok {
		if number == rpc.PendingBlockNumber {
			// We don't have access to the miner here. For tracing 'future' transactions,
			// it can be done with block- and state-overrides instead, which offers
			// more flexibility and stability than trying to trace on 'pending', since
			// the contents of 'pending' is unstable and probably not a true representation
			// of what the next actual block is likely to contain.
			return nil, errors.New("tracing on top of pending is not supported")
		}
		block, err = api.blockByNumber(ctx, number)
	} else {
		return nil, errors.New("invalid arguments; neither block nor hash specified")
	}
	if err != nil {
		return nil, err
	}
	// try to recompute the state
	reexec := defaultTraceReexec
	if config != nil && config.Reexec != nil {
		reexec = *config.Reexec
	}
	statedb, err := api.eth.ApiBackend.StateAtBlock(ctx, block, reexec, nil, true)
	if err != nil {
		return nil, err
	}
	// Apply the customized state rules if required.
	if config != nil {
		if err := config.StateOverrides.Apply(statedb); err != nil {
			return nil, err
		}
	}
	// Execute the trace
	// TODO: replace block.BaseFee() with vmctx.BaseFee
	// reference: https://github.com/ethereum/go-ethereum/pull/29051
	msg, err := args.ToMessage(api.eth.ApiBackend, block.Number(), api.eth.ApiBackend.RPCGasCap(), block.BaseFee())
	if err != nil {
		return nil, err
	}
	vmctx := core.NewEVMBlockContext(block.Header(), api.eth.blockchain, nil)
	var traceConfig *TraceConfig
	if config != nil {
		traceConfig = &config.TraceConfig
	}
	return api.traceTx(ctx, msg, new(tracers.Context), vmctx, statedb, traceConfig)
}

// traceTx configures a new tracer according to the provided configuration, and
// executes the given message in the provided environment. The return value will
// be tracer dependent.
func (api *PrivateDebugAPI) traceTx(ctx context.Context, message core.Message, txctx *tracers.Context, vmctx vm.BlockContext, statedb *state.StateDB, config *TraceConfig) (interface{}, error) {
	// Assemble the structured logger or the JavaScript tracer
	var (
		tracer    vm.EVMLogger
		err       error
		txContext = core.NewEVMTxContext(message)
	)
	switch {
	case config == nil:
		tracer = vm.NewStructLogger(nil)
	case config.Tracer != nil:
		// Define a meaningful timeout of a single transaction trace
		timeout := defaultTraceTimeout
		if config.Timeout != nil {
			if timeout, err = time.ParseDuration(*config.Timeout); err != nil {
				return nil, err
			}
		}
		if t, err := tracers.New(*config.Tracer, txctx); err != nil {
			return nil, err
		} else {
			deadlineCtx, cancel := context.WithTimeout(ctx, timeout)
			go func() {
				<-deadlineCtx.Done()
				if errors.Is(deadlineCtx.Err(), context.DeadlineExceeded) {
					t.Stop(errors.New("execution timeout"))
				}
			}()
			defer cancel()
			tracer = t
		}

	default:
		tracer = vm.NewStructLogger(config.LogConfig)
	}
	// Run the transaction with tracing enabled.
	vmenv := vm.NewEVM(vmctx, txContext, statedb, nil, api.config, vm.Config{Debug: true, Tracer: tracer, NoBaseFee: true})

	// Call SetTxContext to clear out the statedb access list
	statedb.SetTxContext(txctx.TxHash, txctx.TxIndex)

	owner := common.Address{}
	result, err := core.ApplyMessage(vmenv, message, new(core.GasPool).AddGas(message.Gas()), owner)
	if err != nil {
		return nil, fmt.Errorf("tracing failed: %v", err)
	}
	// Depending on the tracer type, format and return the output
	switch tracer := tracer.(type) {
	case *vm.StructLogger:
		return &ethapi.ExecutionResult{
			Gas:         result.UsedGas,
			Failed:      result.Failed(),
			ReturnValue: fmt.Sprintf("%x", result.Return()),
			StructLogs:  ethapi.FormatLogs(tracer.StructLogs()),
		}, nil

	case tracers.Tracer:
		return tracer.GetResult()

	default:
		panic(fmt.Sprintf("bad tracer type %T", tracer))
	}
}

// computeTxEnv returns the execution environment of a certain transaction.
func (api *PrivateDebugAPI) computeTxEnv(blockHash common.Hash, txIndex int, reexec uint64) (core.Message, vm.BlockContext, *state.StateDB, error) {
	// Create the parent state database
	block := api.eth.blockchain.GetBlockByHash(blockHash)
	if block == nil {
		return nil, vm.BlockContext{}, nil, fmt.Errorf("block %x not found", blockHash)
	}
	parent := api.eth.blockchain.GetBlock(block.ParentHash(), block.NumberU64()-1)
	if parent == nil {
		return nil, vm.BlockContext{}, nil, fmt.Errorf("parent %x not found", block.ParentHash())
	}
	statedb, XDCxState, err := api.computeStateDB(parent, reexec)
	if err != nil {
		return nil, vm.BlockContext{}, nil, err
	}
	// Recompute transactions up to the target index.
	feeCapacity := state.GetXDC21FeeCapacityFromState(statedb)
	if common.TIPSigning.Cmp(block.Header().Number) == 0 {
		statedb.DeleteAddress(common.BlockSignersBinary)
	}
	core.InitSignerInTransactions(api.config, block.Header(), block.Transactions())
	balanceUpdated := map[common.Address]*big.Int{}
	totalFeeUsed := big.NewInt(0)
	gp := new(core.GasPool).AddGas(block.GasLimit())
	usedGas := new(uint64)
	// Iterate over and process the individual transactions
	for idx, tx := range block.Transactions() {
		statedb.SetTxContext(tx.Hash(), idx)
		if idx == txIndex {
			var balanceFee *big.Int
			if tx.To() != nil {
				if value, ok := feeCapacity[*tx.To()]; ok {
					balanceFee = value
				}
			}
			header := block.Header()
			msg, err := tx.AsMessage(types.MakeSigner(api.config, header.Number), balanceFee, header.Number, header.BaseFee)
			if err != nil {
				return nil, vm.BlockContext{}, nil, fmt.Errorf("tx %x failed: %v", tx.Hash(), err)
			}
			context := core.NewEVMBlockContext(block.Header(), api.eth.blockchain, nil)
			return msg, context, statedb, nil
		}
		_, gas, err, tokenFeeUsed := core.ApplyTransaction(api.config, feeCapacity, api.eth.blockchain, nil, gp, statedb, XDCxState, block.Header(), tx, usedGas, vm.Config{})
		if err != nil {
			return nil, vm.BlockContext{}, nil, fmt.Errorf("tx %x failed: %v", tx.Hash(), err)
		}

		if tokenFeeUsed {
			fee := common.GetGasFee(block.Header().Number.Uint64(), gas)
			feeCapacity[*tx.To()] = new(big.Int).Sub(feeCapacity[*tx.To()], fee)
			balanceUpdated[*tx.To()] = feeCapacity[*tx.To()]
			totalFeeUsed = totalFeeUsed.Add(totalFeeUsed, fee)
		}
	}
	statedb.DeleteSuicides()
	return nil, vm.BlockContext{}, nil, fmt.Errorf("tx index %d out of range for block %x", txIndex, blockHash)
}<|MERGE_RESOLUTION|>--- conflicted
+++ resolved
@@ -231,12 +231,8 @@
 			// Fetch and execute the next block trace tasks
 			for task := range tasks {
 				signer := types.MakeSigner(api.config, task.block.Number())
-<<<<<<< HEAD
 				blockCtx := core.NewEVMBlockContext(task.block.Header(), api.eth.blockchain, nil)
-				feeCapacity := state.GetTRC21FeeCapacityFromState(task.statedb)
-=======
 				feeCapacity := state.GetXDC21FeeCapacityFromState(task.statedb)
->>>>>>> 415abaac
 				// Trace all the transactions contained within
 				for i, tx := range task.block.Transactions() {
 					var balance *big.Int
@@ -483,13 +479,8 @@
 			defer pend.Done()
 			// Fetch and execute the next transaction trace tasks
 			for task := range jobs {
-<<<<<<< HEAD
-				feeCapacity := state.GetTRC21FeeCapacityFromState(task.statedb)
+				feeCapacity := state.GetXDC21FeeCapacityFromState(task.statedb)
 				var balance *big.Int
-=======
-				feeCapacity := state.GetXDC21FeeCapacityFromState(task.statedb)
-				var balacne *big.Int
->>>>>>> 415abaac
 				if txs[task.index].To() != nil {
 					if value, ok := feeCapacity[*txs[task.index].To()]; ok {
 						balance = value
